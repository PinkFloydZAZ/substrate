--- conflicted
+++ resolved
@@ -140,12 +140,9 @@
 	});
 
 	let o_new_authorities = <NewAuthorities>::take();
-<<<<<<< HEAD
 	let new_changes_trie_config = <NewChangesTrieConfig>::take();
-=======
 	let storage_root = Hash::decode(&mut &storage_root()[..])
 		.expect("`storage_root` is a valid hash");
->>>>>>> 229f7156
 
 	if let Mode::Overwrite = mode {
 		header.state_root = storage_root;
