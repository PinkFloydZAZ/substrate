--- conflicted
+++ resolved
@@ -21,11 +21,7 @@
 use parking_lot::{Mutex, RwLock, RwLockUpgradableReadGuard};
 use linked_hash_map::{LinkedHashMap, Entry};
 use hash_db::Hasher;
-<<<<<<< HEAD
-use sr_primitives::traits::{Block as BlockT, Header, HasherFor, NumberFor};
-=======
-use sp_runtime::traits::{Block as BlockT, Header};
->>>>>>> c837c8d9
+use sp_runtime::traits::{Block as BlockT, Header, HasherFor, NumberFor};
 use primitives::hexdisplay::HexDisplay;
 use state_machine::{backend::Backend as StateBackend, TrieBackend};
 use log::trace;
@@ -326,12 +322,10 @@
 		changes: StorageCollection,
 		child_changes: ChildStorageCollection,
 		commit_hash: Option<B::Hash>,
-<<<<<<< HEAD
 		commit_number: Option<NumberFor<B>>,
-		is_best: F,
+		is_best: bool,
 	) {
 		let mut cache = self.shared_cache.lock();
-		let is_best = is_best();
 		trace!(
 			"Syncing cache, id = (#{:?}, {:?}), parent={:?}, best={}",
 			commit_number,
@@ -339,13 +333,6 @@
 			self.parent_hash,
 			is_best,
 		);
-=======
-		commit_number: Option<<B::Header as Header>::Number>,
-		is_best: bool,
-	) {
-		let mut cache = self.shared_cache.lock();
-		trace!("Syncing cache, id = (#{:?}, {:?}), parent={:?}, best={}", commit_number, commit_hash, self.parent_hash, is_best);
->>>>>>> c837c8d9
 		let cache = &mut *cache;
 		// Filter out commiting block if any.
 		let enacted: Vec<_> = enacted
@@ -592,18 +579,9 @@
 		self.state.storage_root(delta)
 	}
 
-<<<<<<< HEAD
-	fn child_storage_root<I>(
-		&self,
-		storage_key: &[u8],
-		delta: I,
-	) -> (Vec<u8>, bool, Self::Transaction) where I: IntoIterator<Item=(Vec<u8>, Option<Vec<u8>>)>,
-=======
-	fn child_storage_root<I>(&self, storage_key: &[u8], delta: I) -> (H::Out, bool, Self::Transaction)
+	fn child_storage_root<I>(&self, storage_key: &[u8], delta: I) -> (B::Hash, bool, Self::Transaction)
 		where
 			I: IntoIterator<Item=(Vec<u8>, Option<Vec<u8>>)>,
-			H::Out: Ord
->>>>>>> c837c8d9
 	{
 		self.state.child_storage_root(storage_key, delta)
 	}
@@ -628,13 +606,8 @@
 #[cfg(test)]
 mod tests {
 	use super::*;
-<<<<<<< HEAD
-	use sr_primitives::testing::{H256, Block as RawBlock, ExtrinsicWrapper};
+	use sp_runtime::testing::{H256, Block as RawBlock, ExtrinsicWrapper};
 	use state_machine::InMemoryBackend;
-=======
-	use sp_runtime::testing::{H256, Block as RawBlock, ExtrinsicWrapper};
-	use state_machine::backend::InMemory;
->>>>>>> c837c8d9
 	use primitives::Blake2Hasher;
 
 	type Block = RawBlock<ExtrinsicWrapper<u32>>;
@@ -656,28 +629,27 @@
 
 		// blocks  [ 3a(c) 2a(c) 2b 1b 1a(c) 0 ]
 		// state   [ 5     5     4  3  2     2 ]
-<<<<<<< HEAD
-		let mut s = CachingState::new(
-			InMemoryBackend::<Blake2Hasher>::default(),
-			shared.clone(),
-			Some(root_parent.clone()),
+		let mut s = CachingState::new(
+			InMemoryBackend::<Blake2Hasher>::default(),
+			shared.clone(),
+			Some(root_parent),
 		);
 		s.cache.sync_cache(
 			&[],
 			&[],
 			vec![(key.clone(), Some(vec![2]))],
 			vec![],
-			Some(h0.clone()),
+			Some(h0),
 			Some(0),
-			|| true,
-		);
-
-		let mut s = CachingState::new(
-			InMemoryBackend::<Blake2Hasher>::default(),
-			shared.clone(),
-			Some(h0.clone()),
-		);
-		s.cache.sync_cache(&[], &[], vec![], vec![], Some(h1a), Some(1), || true);
+			true,
+		);
+
+		let mut s = CachingState::new(
+			InMemoryBackend::<Blake2Hasher>::default(),
+			shared.clone(),
+			Some(h0),
+		);
+		s.cache.sync_cache(&[], &[], vec![], vec![], Some(h1a), Some(1), true);
 
 		let mut s = CachingState::new(
 			InMemoryBackend::<Blake2Hasher>::default(),
@@ -691,13 +663,13 @@
 			vec![],
 			Some(h1b),
 			Some(1),
-			|| false,
-		);
-
-		let mut s = CachingState::new(
-			InMemoryBackend::<Blake2Hasher>::default(),
-			shared.clone(),
-			Some(h1b.clone()),
+			false,
+		);
+
+		let mut s = CachingState::new(
+			InMemoryBackend::<Blake2Hasher>::default(),
+			shared.clone(),
+			Some(h1b),
 		);
 		s.cache.sync_cache(
 			&[],
@@ -706,13 +678,13 @@
 			vec![],
 			Some(h2b),
 			Some(2),
-			|| false,
-		);
-
-		let mut s = CachingState::new(
-			InMemoryBackend::<Blake2Hasher>::default(),
-			shared.clone(),
-			Some(h1a.clone()),
+			false,
+		);
+
+		let mut s = CachingState::new(
+			InMemoryBackend::<Blake2Hasher>::default(),
+			shared.clone(),
+			Some(h1a),
 		);
 		s.cache.sync_cache(
 			&[],
@@ -721,7 +693,7 @@
 			vec![],
 			Some(h2a),
 			Some(2),
-			|| true,
+			true,
 		);
 
 		let mut s = CachingState::new(
@@ -729,26 +701,7 @@
 			shared.clone(),
 			Some(h2a),
 		);
-		s.cache.sync_cache(&[], &[], vec![], vec![], Some(h3a), Some(3), || true);
-=======
-		let mut s = CachingState::new(InMemory::<Blake2Hasher>::default(), shared.clone(), Some(root_parent));
-		s.cache.sync_cache(&[], &[], vec![(key.clone(), Some(vec![2]))], vec![], Some(h0), Some(0), true);
-
-		let mut s = CachingState::new(InMemory::<Blake2Hasher>::default(), shared.clone(), Some(h0));
-		s.cache.sync_cache(&[], &[], vec![], vec![], Some(h1a), Some(1), true);
-
-		let mut s = CachingState::new(InMemory::<Blake2Hasher>::default(), shared.clone(), Some(h0));
-		s.cache.sync_cache(&[], &[], vec![(key.clone(), Some(vec![3]))], vec![], Some(h1b), Some(1), false);
-
-		let mut s = CachingState::new(InMemory::<Blake2Hasher>::default(), shared.clone(), Some(h1b.clone()));
-		s.cache.sync_cache(&[], &[], vec![(key.clone(), Some(vec![4]))], vec![], Some(h2b), Some(2), false);
-
-		let mut s = CachingState::new(InMemory::<Blake2Hasher>::default(), shared.clone(), Some(h1a.clone()));
-		s.cache.sync_cache(&[], &[], vec![(key.clone(), Some(vec![5]))], vec![], Some(h2a), Some(2), true);
-
-		let mut s = CachingState::new(InMemory::<Blake2Hasher>::default(), shared.clone(), Some(h2a));
 		s.cache.sync_cache(&[], &[], vec![], vec![], Some(h3a), Some(3), true);
->>>>>>> c837c8d9
 
 		let s = CachingState::new(
 			InMemoryBackend::<Blake2Hasher>::default(),
@@ -815,7 +768,6 @@
 
 		let shared = new_shared_cache::<Block>(256*1024, (0,1));
 
-<<<<<<< HEAD
 		let mut s = CachingState::new(
 			InMemoryBackend::<Blake2Hasher>::default(),
 			shared.clone(),
@@ -828,7 +780,7 @@
 			vec![],
 			Some(h1),
 			Some(1),
-			|| true,
+			true,
 		);
 
 		let mut s = CachingState::new(
@@ -836,7 +788,7 @@
 			shared.clone(),
 			Some(h1),
 		);
-		s.cache.sync_cache(&[], &[], vec![], vec![], Some(h2a), Some(2), || true);
+		s.cache.sync_cache(&[], &[], vec![], vec![], Some(h2a), Some(2), true);
 
 		let mut s = CachingState::new(
 			InMemoryBackend::<Blake2Hasher>::default(),
@@ -850,7 +802,7 @@
 			vec![],
 			Some(h2b),
 			Some(2),
-			|| false,
+			false,
 		);
 
 		let mut s = CachingState::new(
@@ -865,21 +817,8 @@
 			vec![],
 			Some(h3b),
 			Some(2),
-			|| false,
-		);
-=======
-		let mut s = CachingState::new(InMemory::<Blake2Hasher>::default(), shared.clone(), Some(root_parent));
-		s.cache.sync_cache(&[], &[], vec![(key.clone(), Some(vec![2]))], vec![], Some(h1), Some(1), true);
-
-		let mut s = CachingState::new(InMemory::<Blake2Hasher>::default(), shared.clone(), Some(h1));
-		s.cache.sync_cache(&[], &[], vec![], vec![], Some(h2a), Some(2), true);
-
-		let mut s = CachingState::new(InMemory::<Blake2Hasher>::default(), shared.clone(), Some(h1));
-		s.cache.sync_cache(&[], &[], vec![(key.clone(), Some(vec![3]))], vec![], Some(h2b), Some(2), false);
-
-		let mut s = CachingState::new(InMemory::<Blake2Hasher>::default(), shared.clone(), Some(h2b));
-		s.cache.sync_cache(&[], &[], vec![(key.clone(), Some(vec![3]))], vec![], Some(h3b), Some(2), false);
->>>>>>> c837c8d9
+			false,
+		);
 
 		let s = CachingState::new(
 			InMemoryBackend::<Blake2Hasher>::default(),
@@ -901,20 +840,19 @@
 
 		let shared = new_shared_cache::<Block>(256*1024, (0,1));
 
-<<<<<<< HEAD
 		let mut s = CachingState::new(
 			InMemoryBackend::<Blake2Hasher>::default(),
 			shared.clone(),
 			Some(root_parent),
 		);
-		s.cache.sync_cache(&[], &[], vec![], vec![], Some(h1), Some(1), || true);
+		s.cache.sync_cache(&[], &[], vec![], vec![], Some(h1), Some(1), true);
 
 		let mut s = CachingState::new(
 			InMemoryBackend::<Blake2Hasher>::default(),
 			shared.clone(),
 			Some(h1),
 		);
-		s.cache.sync_cache(&[], &[], vec![], vec![], Some(h2a), Some(2), || true);
+		s.cache.sync_cache(&[], &[], vec![], vec![], Some(h2a), Some(2), true);
 
 		let mut s = CachingState::new(
 			InMemoryBackend::<Blake2Hasher>::default(),
@@ -928,7 +866,7 @@
 			vec![],
 			Some(h3a),
 			Some(3),
-			|| true,
+			true,
 		);
 
 		let mut s = CachingState::new(
@@ -936,7 +874,7 @@
 			shared.clone(),
 			Some(h1),
 		);
-		s.cache.sync_cache(&[], &[], vec![], vec![], Some(h2b), Some(2), || false);
+		s.cache.sync_cache(&[], &[], vec![], vec![], Some(h2b), Some(2), false);
 
 		let mut s = CachingState::new(
 			InMemoryBackend::<Blake2Hasher>::default(),
@@ -950,24 +888,8 @@
 			vec![],
 			Some(h3b),
 			Some(3),
-			|| false,
-		);
-=======
-		let mut s = CachingState::new(InMemory::<Blake2Hasher>::default(), shared.clone(), Some(root_parent));
-		s.cache.sync_cache(&[], &[], vec![], vec![], Some(h1), Some(1), true);
-
-		let mut s = CachingState::new(InMemory::<Blake2Hasher>::default(), shared.clone(), Some(h1));
-		s.cache.sync_cache(&[], &[], vec![], vec![], Some(h2a), Some(2), true);
-
-		let mut s = CachingState::new(InMemory::<Blake2Hasher>::default(), shared.clone(), Some(h2a));
-		s.cache.sync_cache(&[], &[], vec![(key.clone(), Some(vec![2]))], vec![], Some(h3a), Some(3), true);
-
-		let mut s = CachingState::new(InMemory::<Blake2Hasher>::default(), shared.clone(), Some(h1));
-		s.cache.sync_cache(&[], &[], vec![], vec![], Some(h2b), Some(2), false);
-
-		let mut s = CachingState::new(InMemory::<Blake2Hasher>::default(), shared.clone(), Some(h2b));
-		s.cache.sync_cache(&[], &[], vec![(key.clone(), Some(vec![3]))], vec![], Some(h3b), Some(3), false);
->>>>>>> c837c8d9
+			false,
+		);
 
 		let s = CachingState::new(
 			InMemoryBackend::<Blake2Hasher>::default(),
@@ -1064,7 +986,6 @@
 		let h0 = H256::random();
 		let h1 = H256::random();
 
-<<<<<<< HEAD
 		let shared = new_shared_cache::<Block>(256 * 1024, (0, 1));
 		let mut s = CachingState::new(
 			InMemoryBackend::<Blake2Hasher>::default(),
@@ -1078,7 +999,7 @@
 			vec![],
 			Some(h0.clone()),
 			Some(0),
-			|| true,
+			true,
 		);
 
 		let mut s = CachingState::new(
@@ -1093,16 +1014,8 @@
 			vec![],
 			Some(h1),
 			Some(1),
-			|| true,
-		);
-=======
-		let shared = new_shared_cache::<Block, Blake2Hasher>(256*1024, (0, 1));
-		let mut s = CachingState::new(InMemory::<Blake2Hasher>::default(), shared.clone(), Some(root_parent));
-		s.cache.sync_cache(&[], &[], vec![(key.clone(), Some(vec![2]))], vec![], Some(h0), Some(0), true);
-
-		let mut s = CachingState::new(InMemory::<Blake2Hasher>::default(), shared.clone(), Some(h0));
-		s.cache.sync_cache(&[], &[], vec![(key.clone(), Some(vec![3]))], vec![], Some(h1), Some(1), true);
->>>>>>> c837c8d9
+			true,
+		);
 
 		let mut s = CachingState::new(
 			InMemoryBackend::<Blake2Hasher>::default(),
@@ -1143,13 +1056,8 @@
 	use quickcheck::{quickcheck, TestResult, Arbitrary};
 
 	use super::*;
-<<<<<<< HEAD
-	use sr_primitives::testing::{H256, Block as RawBlock, ExtrinsicWrapper};
+	use sp_runtime::testing::{H256, Block as RawBlock, ExtrinsicWrapper};
 	use state_machine::InMemoryBackend;
-=======
-	use sp_runtime::testing::{H256, Block as RawBlock, ExtrinsicWrapper};
-	use state_machine::backend::InMemory;
->>>>>>> c837c8d9
 	use primitives::Blake2Hasher;
 
 	type Block = RawBlock<ExtrinsicWrapper<u32>>;
