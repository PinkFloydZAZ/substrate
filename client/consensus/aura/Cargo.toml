--- conflicted
+++ resolved
@@ -6,28 +6,15 @@
 edition = "2018"
 
 [dependencies]
-<<<<<<< HEAD
-app-crypto = { package = "substrate-application-crypto", path = "../../../primitives/application-crypto" }
-aura-primitives = { package = "substrate-consensus-aura-primitives", path = "../../../primitives/consensus/aura" }
-block-builder-api = { package = "substrate-block-builder-runtime-api", path = "../../../primitives/block-builder/runtime-api" }
-client = { package = "substrate-client", path = "../../" }
-client-api = { package = "substrate-client-api", path = "../../api" }
-codec = { package = "parity-scale-codec", version = "1.0.0" }
-consensus-common = { package = "substrate-consensus-common", path = "../../../primitives/consensus/common" }
-derive_more = "0.15.0"
-futures-preview = { version = "0.3.0-alpha.19", features = ["compat"] }
-futures-timer = "0.4.0"
-=======
 app-crypto = { package = "sc-application-crypto", path = "../../../primitives/application-crypto" }
-aura_primitives = { package = "sp-consensus-aura", path = "../../../primitives/consensus/aura" }
+aura-primitives = { package = "sp-consensus-aura", path = "../../../primitives/consensus/aura" }
 block-builder-api = { package = "sp-block-builder", path = "../../../primitives/block-builder/runtime-api" }
 client = { package = "sc-client", path = "../../" }
 client-api = { package = "sc-client-api", path = "../../api" }
 codec = { package = "parity-scale-codec", version = "1.0.0" }
-consensus_common = { package = "sp-consensus", path = "../../../primitives/consensus/common" }
+consensus-common = { package = "sp-consensus", path = "../../../primitives/consensus/common" }
 derive_more = "0.99.2"
 futures = { version = "0.3.1", features = ["compat"] }
->>>>>>> c837c8d9
 futures01 = { package = "futures", version = "0.1" }
 futures-timer = "0.4.0"
 inherents = { package = "sp-inherents", path = "../../../primitives/inherents" }
