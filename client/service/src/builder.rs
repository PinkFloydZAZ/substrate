// Copyright 2017-2019 Parity Technologies (UK) Ltd.
// This file is part of Substrate.

// Substrate is free software: you can redistribute it and/or modify
// it under the terms of the GNU General Public License as published by
// the Free Software Foundation, either version 3 of the License, or
// (at your option) any later version.

// Substrate is distributed in the hope that it will be useful,
// but WITHOUT ANY WARRANTY; without even the implied warranty of
// MERCHANTABILITY or FITNESS FOR A PARTICULAR PURPOSE.  See the
// GNU General Public License for more details.

// You should have received a copy of the GNU General Public License
// along with Substrate.  If not, see <http://www.gnu.org/licenses/>.

use crate::{Service, NetworkStatus, NetworkState, error::Error, DEFAULT_PROTOCOL_ID};
use crate::{SpawnTaskHandle, start_rpc_servers, build_network_future, TransactionPoolAdapter};
use crate::status_sinks;
use crate::config::{Configuration, DatabaseConfig};
use client_api::{
	self,
	BlockchainEvents,
	backend::RemoteBackend, light::RemoteBlockchain,
};
use client::Client;
use chain_spec::{RuntimeGenesis, Extension};
use consensus_common::import_queue::ImportQueue;
use futures::{prelude::*, sync::mpsc};
use futures03::{
	compat::{Compat, Future01CompatExt},
	FutureExt as _, TryFutureExt as _,
	StreamExt as _, TryStreamExt as _,
	future::{select, Either}
};
use keystore::{Store as Keystore};
use log::{info, warn, error};
use network::{FinalityProofProvider, OnDemand, NetworkService, NetworkStateInfo, DhtEvent};
use network::{config::BoxFinalityProofRequestBuilder, specialization::NetworkSpecialization};
use parking_lot::{Mutex, RwLock};
use primitives::{Blake2Hasher, H256, Hasher};
use rpc;
use sr_api::ConstructRuntimeApi;
use sr_primitives::generic::BlockId;
use sr_primitives::traits::{
	Block as BlockT, ProvideRuntimeApi, NumberFor, Header, SaturatedConversion,
};
use substrate_executor::{NativeExecutor, NativeExecutionDispatch};
use std::{
	io::{Read, Write, Seek},
	marker::PhantomData, sync::Arc, time::SystemTime
};
use sysinfo::{get_current_pid, ProcessExt, System, SystemExt};
use tel::{telemetry, SUBSTRATE_INFO};
use txpool_api::{TransactionPool, TransactionPoolMaintainer};
use sp_blockchain;
use grafana_data_source::{self, record_metrics};

/// Aggregator for the components required to build a service.
///
/// # Usage
///
/// Call [`ServiceBuilder::new_full`] or [`ServiceBuilder::new_light`], then call the various
/// `with_` methods to add the required components that you built yourself:
///
/// - [`with_select_chain`](ServiceBuilder::with_select_chain)
/// - [`with_import_queue`](ServiceBuilder::with_import_queue)
/// - [`with_network_protocol`](ServiceBuilder::with_network_protocol)
/// - [`with_finality_proof_provider`](ServiceBuilder::with_finality_proof_provider)
/// - [`with_transaction_pool`](ServiceBuilder::with_transaction_pool)
///
/// After this is done, call [`build`](ServiceBuilder::build) to construct the service.
///
/// The order in which the `with_*` methods are called doesn't matter, as the correct binding of
/// generics is done when you call `build`.
///
pub struct ServiceBuilder<TBl, TRtApi, TCfg, TGen, TCSExt, TCl, TFchr, TSc, TImpQu, TFprb, TFpp,
	TNetP, TExPool, TRpc>
{
	config: Configuration<TCfg, TGen, TCSExt>,
<<<<<<< HEAD
	client: Arc<TCl>,
=======
	pub (crate) client: Arc<TCl>,
	backend: Arc<Backend>,
>>>>>>> d9fca7e3
	keystore: Arc<RwLock<Keystore>>,
	fetcher: Option<TFchr>,
	select_chain: Option<TSc>,
	pub (crate) import_queue: TImpQu,
	finality_proof_request_builder: Option<TFprb>,
	finality_proof_provider: Option<TFpp>,
	network_protocol: TNetP,
	transaction_pool: Arc<TExPool>,
	rpc_extensions: TRpc,
	remote_backend: Option<Arc<dyn RemoteBlockchain<TBl>>>,
	dht_event_tx: Option<mpsc::Sender<DhtEvent>>,
	marker: PhantomData<(TBl, TRtApi)>,
}

/// Full client type.
type TFullClient<TBl, TRtApi, TExecDisp> = Client<
	TFullBackend<TBl>,
	TFullCallExecutor<TExecDisp>,
	TBl,
	TRtApi,
>;

/// Full client backend type.
type TFullBackend<TBl> = client_db::Backend<TBl>;

/// Full client call executor type.
type TFullCallExecutor<TExecDisp> = client::LocalCallExecutor<
	NativeExecutor<TExecDisp>,
>;

/// Light client type.
type TLightClient<TBl, TRtApi, TExecDisp> = Client<
	TLightBackend<TBl>,
	TLightCallExecutor<TExecDisp>,
	TBl,
	TRtApi,
>;

/// Light client backend type.
type TLightBackend<TBl> = client::light::backend::Backend<
	client_db::light::LightStorage<TBl>,
	Blake2Hasher,
>;

/// Light call executor type.
type TLightCallExecutor<TExecDisp> = client::light::call_executor::GenesisCallExecutor<
	client::LocalCallExecutor<
		NativeExecutor<TExecDisp>
	>,
>;

impl<TCfg, TGen, TCSExt> ServiceBuilder<(), (), TCfg, TGen, TCSExt, (), (), (), (), (), (), (), (), ()>
where TGen: RuntimeGenesis, TCSExt: Extension {
	/// Start the service builder with a configuration.
	pub fn new_full<TBl: BlockT<Hash=H256>, TRtApi, TExecDisp: NativeExecutionDispatch>(
		config: Configuration<TCfg, TGen, TCSExt>
	) -> Result<ServiceBuilder<
		TBl,
		TRtApi,
		TCfg,
		TGen,
		TCSExt,
		TFullClient<TBl, TRtApi, TExecDisp>,
		Arc<OnDemand<TBl>>,
		(),
		(),
		BoxFinalityProofRequestBuilder<TBl>,
		Arc<dyn FinalityProofProvider<TBl>>,
		(),
		(),
		(),
	>, Error> {
		let keystore = Keystore::open(
			config.keystore_path.clone().ok_or("No basepath configured")?,
			config.keystore_password.clone()
		)?;

		let executor = NativeExecutor::<TExecDisp>::new(
			config.wasm_method,
			config.default_heap_pages,
		);

		let fork_blocks = config.chain_spec
			.extensions()
			.get::<client::ForkBlocks<TBl>>()
			.cloned()
			.unwrap_or_default();

		let client = {
			let db_config = client_db::DatabaseSettings {
				state_cache_size: config.state_cache_size,
				state_cache_child_ratio:
					config.state_cache_child_ratio.map(|v| (v, 100)),
				pruning: config.pruning.clone(),
				source: match &config.database {
					DatabaseConfig::Path { path, cache_size } =>
						client_db::DatabaseSettingsSrc::Path {
							path: path.clone(),
							cache_size: cache_size.clone().map(|u| u as usize),
						},
					DatabaseConfig::Custom(db) =>
						client_db::DatabaseSettingsSrc::Custom(db.clone()),
				},
			};

			let extensions = client_api::execution_extensions::ExecutionExtensions::new(
				config.execution_strategies.clone(),
				Some(keystore.clone()),
			);

			client_db::new_client(
				db_config,
				executor,
				&config.chain_spec,
				fork_blocks,
				extensions,
			)?
		};

		let client = Arc::new(client);

		Ok(ServiceBuilder {
			config,
			client,
			keystore,
			fetcher: None,
			select_chain: None,
			import_queue: (),
			finality_proof_request_builder: None,
			finality_proof_provider: None,
			network_protocol: (),
			transaction_pool: Arc::new(()),
			rpc_extensions: Default::default(),
			remote_backend: None,
			dht_event_tx: None,
			marker: PhantomData,
		})
	}

	/// Start the service builder with a configuration.
	pub fn new_light<TBl: BlockT<Hash=H256>, TRtApi, TExecDisp: NativeExecutionDispatch + 'static>(
		config: Configuration<TCfg, TGen, TCSExt>
	) -> Result<ServiceBuilder<
		TBl,
		TRtApi,
		TCfg,
		TGen,
		TCSExt,
		TLightClient<TBl, TRtApi, TExecDisp>,
		Arc<OnDemand<TBl>>,
		(),
		(),
		BoxFinalityProofRequestBuilder<TBl>,
		Arc<dyn FinalityProofProvider<TBl>>,
		(),
		(),
		(),
	>, Error> {
		let keystore = Keystore::open(
			config.keystore_path.clone().ok_or("No basepath configured")?,
			config.keystore_password.clone()
		)?;

		let executor = NativeExecutor::<TExecDisp>::new(
			config.wasm_method,
			config.default_heap_pages,
		);

		let db_storage = {
			let db_settings = client_db::DatabaseSettings {
				state_cache_size: config.state_cache_size,
				state_cache_child_ratio:
					config.state_cache_child_ratio.map(|v| (v, 100)),
				pruning: config.pruning.clone(),
				source: match &config.database {
					DatabaseConfig::Path { path, cache_size } =>
						client_db::DatabaseSettingsSrc::Path {
							path: path.clone(),
							cache_size: cache_size.clone().map(|u| u as usize),
						},
					DatabaseConfig::Custom(db) =>
						client_db::DatabaseSettingsSrc::Custom(db.clone()),
				},
			};
			client_db::light::LightStorage::<TBl>::new(db_settings)?
		};
		let light_blockchain = client::light::new_light_blockchain(db_storage);
		let fetch_checker = Arc::new(client::light::new_fetch_checker(light_blockchain.clone(), executor.clone()));
		let fetcher = Arc::new(network::OnDemand::new(fetch_checker));
		let backend = client::light::new_light_backend(light_blockchain);
		let remote_blockchain = backend.remote_blockchain();
		let client = Arc::new(client::light::new_light(
			backend,
			&config.chain_spec,
			executor,
		)?);

		Ok(ServiceBuilder {
			config,
			client,
			keystore,
			fetcher: Some(fetcher.clone()),
			select_chain: None,
			import_queue: (),
			finality_proof_request_builder: None,
			finality_proof_provider: None,
			network_protocol: (),
			transaction_pool: Arc::new(()),
			rpc_extensions: Default::default(),
			remote_backend: Some(remote_blockchain),
			dht_event_tx: None,
			marker: PhantomData,
		})
	}
}

impl<TBl, TRtApi, TCfg, TGen, TCSExt, TCl, TFchr, TSc, TImpQu, TFprb, TFpp, TNetP, TExPool, TRpc>
	ServiceBuilder<TBl, TRtApi, TCfg, TGen, TCSExt, TCl, TFchr, TSc, TImpQu, TFprb, TFpp,
		TNetP, TExPool, TRpc> {

	/// Returns a reference to the client that was stored in this builder.
	pub fn client(&self) -> &Arc<TCl> {
		&self.client
	}

	/// Returns a reference to the select-chain that was stored in this builder.
	pub fn select_chain(&self) -> Option<&TSc> {
		self.select_chain.as_ref()
	}

	/// Defines which head-of-chain strategy to use.
	pub fn with_opt_select_chain<USc>(
		self,
		select_chain_builder: impl FnOnce(
			&Configuration<TCfg, TGen, TCSExt>, &Arc<TCl>
		) -> Result<Option<USc>, Error>
	) -> Result<ServiceBuilder<TBl, TRtApi, TCfg, TGen, TCSExt, TCl, TFchr, USc, TImpQu, TFprb, TFpp,
		TNetP, TExPool, TRpc>, Error> {
		let select_chain = select_chain_builder(&self.config, &self.client)?;

		Ok(ServiceBuilder {
			config: self.config,
			client: self.client,
			keystore: self.keystore,
			fetcher: self.fetcher,
			select_chain,
			import_queue: self.import_queue,
			finality_proof_request_builder: self.finality_proof_request_builder,
			finality_proof_provider: self.finality_proof_provider,
			network_protocol: self.network_protocol,
			transaction_pool: self.transaction_pool,
			rpc_extensions: self.rpc_extensions,
			remote_backend: self.remote_backend,
			dht_event_tx: self.dht_event_tx,
			marker: self.marker,
		})
	}

	/// Defines which head-of-chain strategy to use.
	pub fn with_select_chain<USc>(
		self,
		builder: impl FnOnce(&Configuration<TCfg, TGen, TCSExt>, &Arc<TCl>) -> Result<USc, Error>
	) -> Result<ServiceBuilder<TBl, TRtApi, TCfg, TGen, TCSExt, TCl, TFchr, USc, TImpQu, TFprb, TFpp,
		TNetP, TExPool, TRpc>, Error> {
		self.with_opt_select_chain(|cfg, b| builder(cfg, b).map(Option::Some))
	}

	/// Defines which import queue to use.
	pub fn with_import_queue<UImpQu>(
		self,
		builder: impl FnOnce(&Configuration<TCfg, TGen, TCSExt>, Arc<TCl>, Option<TSc>, Arc<TExPool>)
			-> Result<UImpQu, Error>
	) -> Result<ServiceBuilder<TBl, TRtApi, TCfg, TGen, TCSExt, TCl, TFchr, TSc, UImpQu, TFprb, TFpp,
			TNetP, TExPool, TRpc>, Error>
	where TSc: Clone {
		let import_queue = builder(
			&self.config,
			self.client.clone(),
			self.select_chain.clone(),
			self.transaction_pool.clone()
		)?;

		Ok(ServiceBuilder {
			config: self.config,
			client: self.client,
			keystore: self.keystore,
			fetcher: self.fetcher,
			select_chain: self.select_chain,
			import_queue,
			finality_proof_request_builder: self.finality_proof_request_builder,
			finality_proof_provider: self.finality_proof_provider,
			network_protocol: self.network_protocol,
			transaction_pool: self.transaction_pool,
			rpc_extensions: self.rpc_extensions,
			remote_backend: self.remote_backend,
			dht_event_tx: self.dht_event_tx,
			marker: self.marker,
		})
	}

	/// Defines which network specialization protocol to use.
	pub fn with_network_protocol<UNetP>(
		self,
		network_protocol_builder: impl FnOnce(&Configuration<TCfg, TGen, TCSExt>) -> Result<UNetP, Error>
	) -> Result<ServiceBuilder<TBl, TRtApi, TCfg, TGen, TCSExt, TCl, TFchr, TSc, TImpQu, TFprb, TFpp,
		UNetP, TExPool, TRpc>, Error> {
		let network_protocol = network_protocol_builder(&self.config)?;

		Ok(ServiceBuilder {
			config: self.config,
			client: self.client,
			keystore: self.keystore,
			fetcher: self.fetcher,
			select_chain: self.select_chain,
			import_queue: self.import_queue,
			finality_proof_request_builder: self.finality_proof_request_builder,
			finality_proof_provider: self.finality_proof_provider,
			network_protocol,
			transaction_pool: self.transaction_pool,
			rpc_extensions: self.rpc_extensions,
			remote_backend: self.remote_backend,
			dht_event_tx: self.dht_event_tx,
			marker: self.marker,
		})
	}

	/// Defines which strategy to use for providing finality proofs.
	pub fn with_opt_finality_proof_provider(
		self,
		builder: impl FnOnce(Arc<TCl>) -> Result<Option<Arc<dyn FinalityProofProvider<TBl>>>, Error>
	) -> Result<ServiceBuilder<
		TBl,
		TRtApi,
		TCfg,
		TGen,
		TCSExt,
		TCl,
		TFchr,
		TSc,
		TImpQu,
		TFprb,
		Arc<dyn FinalityProofProvider<TBl>>,
		TNetP,
		TExPool,
		TRpc,
	>, Error> {
		let finality_proof_provider = builder(self.client.clone())?;

		Ok(ServiceBuilder {
			config: self.config,
			client: self.client,
			keystore: self.keystore,
			fetcher: self.fetcher,
			select_chain: self.select_chain,
			import_queue: self.import_queue,
			finality_proof_request_builder: self.finality_proof_request_builder,
			finality_proof_provider,
			network_protocol: self.network_protocol,
			transaction_pool: self.transaction_pool,
			rpc_extensions: self.rpc_extensions,
			remote_backend: self.remote_backend,
			dht_event_tx: self.dht_event_tx,
			marker: self.marker,
		})
	}

	/// Defines which strategy to use for providing finality proofs.
	pub fn with_finality_proof_provider(
		self,
		build: impl FnOnce(Arc<TCl>) -> Result<Arc<dyn FinalityProofProvider<TBl>>, Error>
	) -> Result<ServiceBuilder<
		TBl,
		TRtApi,
		TCfg,
		TGen,
		TCSExt,
		TCl,
		TFchr,
		TSc,
		TImpQu,
		TFprb,
		Arc<dyn FinalityProofProvider<TBl>>,
		TNetP,
		TExPool,
		TRpc,
	>, Error> {
		self.with_opt_finality_proof_provider(|client| build(client).map(Option::Some))
	}

	/// Defines which import queue to use.
	pub fn with_import_queue_and_opt_fprb<UImpQu, UFprb>(
		self,
		builder: impl FnOnce(
			&Configuration<TCfg, TGen, TCSExt>,
			Arc<TCl>,
			Option<TFchr>,
			Option<TSc>,
			Arc<TExPool>,
		) -> Result<(UImpQu, Option<UFprb>), Error>
	) -> Result<ServiceBuilder<TBl, TRtApi, TCfg, TGen, TCSExt, TCl, TFchr, TSc, UImpQu, UFprb, TFpp,
		TNetP, TExPool, TRpc>, Error>
	where TSc: Clone, TFchr: Clone {
		let (import_queue, fprb) = builder(
			&self.config,
			self.client.clone(),
			self.fetcher.clone(),
			self.select_chain.clone(),
			self.transaction_pool.clone()
		)?;

		Ok(ServiceBuilder {
			config: self.config,
			client: self.client,
			keystore: self.keystore,
			fetcher: self.fetcher,
			select_chain: self.select_chain,
			import_queue,
			finality_proof_request_builder: fprb,
			finality_proof_provider: self.finality_proof_provider,
			network_protocol: self.network_protocol,
			transaction_pool: self.transaction_pool,
			rpc_extensions: self.rpc_extensions,
			remote_backend: self.remote_backend,
			dht_event_tx: self.dht_event_tx,
			marker: self.marker,
		})
	}

	/// Defines which import queue to use.
	pub fn with_import_queue_and_fprb<UImpQu, UFprb>(
		self,
		builder: impl FnOnce(
			&Configuration<TCfg, TGen, TCSExt>,
			Arc<TCl>,
			Option<TFchr>,
			Option<TSc>,
			Arc<TExPool>,
		) -> Result<(UImpQu, UFprb), Error>
	) -> Result<ServiceBuilder<TBl, TRtApi, TCfg, TGen, TCSExt, TCl, TFchr, TSc, UImpQu, UFprb, TFpp,
			TNetP, TExPool, TRpc>, Error>
	where TSc: Clone, TFchr: Clone {
		self.with_import_queue_and_opt_fprb(|cfg, cl, f, sc, tx|
			builder(cfg, cl, f, sc, tx)
				.map(|(q, f)| (q, Some(f)))
		)
	}

	/// Defines which transaction pool to use.
	pub fn with_transaction_pool<UExPool>(
		self,
		transaction_pool_builder: impl FnOnce(
			txpool::txpool::Options,
			Arc<TCl>,
			Option<TFchr>,
		) -> Result<UExPool, Error>
	) -> Result<ServiceBuilder<TBl, TRtApi, TCfg, TGen, TCSExt, TCl, TFchr, TSc, TImpQu, TFprb, TFpp,
<<<<<<< HEAD
		TNetP, UExPool, TRpc>, Error> {
		let transaction_pool = transaction_pool_builder(self.config.transaction_pool.clone(), self.client.clone())?;
=======
		TNetP, UExPool, TRpc, Backend>, Error>
	where TSc: Clone, TFchr: Clone {
		let transaction_pool = transaction_pool_builder(
			self.config.transaction_pool.clone(),
			self.client.clone(),
			self.fetcher.clone(),
		)?;
>>>>>>> d9fca7e3

		Ok(ServiceBuilder {
			config: self.config,
			client: self.client,
			keystore: self.keystore,
			fetcher: self.fetcher,
			select_chain: self.select_chain,
			import_queue: self.import_queue,
			finality_proof_request_builder: self.finality_proof_request_builder,
			finality_proof_provider: self.finality_proof_provider,
			network_protocol: self.network_protocol,
			transaction_pool: Arc::new(transaction_pool),
			rpc_extensions: self.rpc_extensions,
			remote_backend: self.remote_backend,
			dht_event_tx: self.dht_event_tx,
			marker: self.marker,
		})
	}

	/// Defines the RPC extensions to use.
	pub fn with_rpc_extensions<URpc>(
		self,
<<<<<<< HEAD
		rpc_ext_builder: impl FnOnce(Arc<TCl>, Arc<TExPool>) -> URpc
	) -> Result<ServiceBuilder<TBl, TRtApi, TCfg, TGen, TCSExt, TCl, TFchr, TSc, TImpQu, TFprb, TFpp,
		TNetP, TExPool, URpc>, Error> {
		let rpc_extensions = rpc_ext_builder(self.client.clone(), self.transaction_pool.clone());
=======
		rpc_ext_builder: impl FnOnce(
			Arc<TCl>,
			Arc<TExPool>,
			Arc<Backend>,
			Option<TFchr>,
			Option<Arc<dyn RemoteBlockchain<TBl>>>,
		) -> Result<URpc, Error>,
	) -> Result<ServiceBuilder<TBl, TRtApi, TCfg, TGen, TCSExt, TCl, TFchr, TSc, TImpQu, TFprb, TFpp,
		TNetP, TExPool, URpc, Backend>, Error>
	where TSc: Clone, TFchr: Clone {
		let rpc_extensions = rpc_ext_builder(
			self.client.clone(),
			self.transaction_pool.clone(),
			self.backend.clone(),
			self.fetcher.clone(),
			self.remote_backend.clone(),
		)?;
>>>>>>> d9fca7e3

		Ok(ServiceBuilder {
			config: self.config,
			client: self.client,
			keystore: self.keystore,
			fetcher: self.fetcher,
			select_chain: self.select_chain,
			import_queue: self.import_queue,
			finality_proof_request_builder: self.finality_proof_request_builder,
			finality_proof_provider: self.finality_proof_provider,
			network_protocol: self.network_protocol,
			transaction_pool: self.transaction_pool,
			rpc_extensions,
			remote_backend: self.remote_backend,
			dht_event_tx: self.dht_event_tx,
			marker: self.marker,
		})
	}

	/// Adds a dht event sender to builder to be used by the network to send dht events to the authority discovery
	/// module.
	pub fn with_dht_event_tx(
		self,
		dht_event_tx: mpsc::Sender<DhtEvent>,
	) -> Result<ServiceBuilder<TBl, TRtApi, TCfg, TGen, TCSExt, TCl, TFchr, TSc, TImpQu, TFprb, TFpp,
								TNetP, TExPool, TRpc>, Error> {
		Ok(ServiceBuilder {
			config: self.config,
			client: self.client,
			keystore: self.keystore,
			fetcher: self.fetcher,
			select_chain: self.select_chain,
			import_queue: self.import_queue,
			finality_proof_request_builder: self.finality_proof_request_builder,
			finality_proof_provider: self.finality_proof_provider,
			network_protocol: self.network_protocol,
			transaction_pool: self.transaction_pool,
			rpc_extensions: self.rpc_extensions,
			remote_backend: self.remote_backend,
			dht_event_tx: Some(dht_event_tx),
			marker: self.marker,
		})
	}
}

/// Implemented on `ServiceBuilder`. Allows running block commands, such as import/export/validate
/// components to the builder.
pub trait ServiceBuilderCommand {
	/// Block type this API operates on.
	type Block: BlockT;
	/// Starts the process of importing blocks.
	fn import_blocks(
		self,
		input: impl Read + Seek + Send + 'static,
		force: bool,
	) -> Box<dyn Future<Item = (), Error = Error> + Send>;

	/// Performs the blocks export.
	fn export_blocks(
		self,
		output: impl Write + 'static,
		from: NumberFor<Self::Block>,
		to: Option<NumberFor<Self::Block>>,
		json: bool
	) -> Box<dyn Future<Item = (), Error = Error>>;

	/// Performs a revert of `blocks` blocks.
	fn revert_chain(
		&self,
		blocks: NumberFor<Self::Block>
	) -> Result<(), Error>;
<<<<<<< HEAD
}

impl<
	TBl, TRtApi, TCfg, TGen, TCSExt, TBackend,
	TExec, TFchr, TSc, TImpQu, TFprb, TFpp, TNetP,
	TExPool, TRpc
> ServiceBuilderImport for ServiceBuilder<
	TBl, TRtApi, TCfg, TGen, TCSExt, Client<TBackend, TExec, TBl, TRtApi>,
	TFchr, TSc, TImpQu, TFprb, TFpp, TNetP, TExPool, TRpc
> where
	TBl: BlockT<Hash = <Blake2Hasher as Hasher>::Out>,
	TBackend: 'static + client_api::backend::Backend<TBl, Blake2Hasher> + Send,
	TExec: 'static + client::CallExecutor<TBl, Blake2Hasher, TBackend> + Send + Sync + Clone,
	TImpQu: 'static + ImportQueue<TBl>,
	TRtApi: 'static + Send + Sync,
{
	fn import_blocks(
		self,
		input: impl Read + Seek + Send + 'static,
	) -> Box<dyn Future<Item = (), Error = Error> + Send> {
		let client = self.client;
		let mut queue = self.import_queue;
		Box::new(import_blocks!(TBl, client, queue, input).compat())
	}
}

impl<TBl, TRtApi, TCfg, TGen, TCSExt, TBackend, TExec, TFchr, TSc, TImpQu, TFprb, TFpp, TNetP, TExPool, TRpc>
	ServiceBuilderExport for ServiceBuilder<TBl, TRtApi, TCfg, TGen, TCSExt, Client<TBackend, TExec, TBl, TRtApi>,
		TFchr, TSc, TImpQu, TFprb, TFpp, TNetP, TExPool, TRpc>
where
	TBl: BlockT<Hash = <Blake2Hasher as Hasher>::Out>,
	TBackend: 'static + client_api::backend::Backend<TBl, Blake2Hasher> + Send,
	TExec: 'static + client::CallExecutor<TBl, Blake2Hasher, TBackend> + Send + Sync + Clone,
	TRtApi: 'static,
{
	type Block = TBl;

	fn export_blocks(
		self,
		mut output: impl Write + 'static,
		from: NumberFor<TBl>,
		to: Option<NumberFor<TBl>>,
		json: bool
	) -> Box<dyn Future<Item = (), Error = Error>> {
		let client = self.client;
		Box::new(export_blocks!(client, output, from, to, json).compat())
	}
}

impl<TBl, TRtApi, TCfg, TGen, TCSExt, TBackend, TExec, TFchr, TSc, TImpQu, TFprb, TFpp, TNetP, TExPool, TRpc>
	ServiceBuilderRevert for ServiceBuilder<TBl, TRtApi, TCfg, TGen, TCSExt, Client<TBackend, TExec, TBl, TRtApi>,
		TFchr, TSc, TImpQu, TFprb, TFpp, TNetP, TExPool, TRpc>
where
	TBl: BlockT<Hash = <Blake2Hasher as Hasher>::Out>,
	TBackend: 'static + client_api::backend::Backend<TBl, Blake2Hasher> + Send,
	TExec: 'static + client::CallExecutor<TBl, Blake2Hasher, TBackend> + Send + Sync + Clone
{
	type Block = TBl;

	fn revert_chain(
		&self,
		blocks: NumberFor<TBl>
	) -> Result<(), Error> {
		let client = &self.client;
		revert_chain!(client, blocks)
	}
=======

	/// Re-validate known block.
	fn check_block(
		self,
		block: BlockId<Self::Block>
	) -> Box<dyn Future<Item = (), Error = Error> + Send>;
>>>>>>> d9fca7e3
}

impl<TBl, TRtApi, TCfg, TGen, TCSExt, TBackend, TExec, TSc, TImpQu, TNetP, TExPool, TRpc>
ServiceBuilder<
	TBl,
	TRtApi,
	TCfg,
	TGen,
	TCSExt,
	Client<TBackend, TExec, TBl, TRtApi>,
	Arc<OnDemand<TBl>>,
	TSc,
	TImpQu,
	BoxFinalityProofRequestBuilder<TBl>,
	Arc<dyn FinalityProofProvider<TBl>>,
	TNetP,
	TExPool,
	TRpc,
> where
	Client<TBackend, TExec, TBl, TRtApi>: ProvideRuntimeApi,
	<Client<TBackend, TExec, TBl, TRtApi> as ProvideRuntimeApi>::Api:
		sr_api::Metadata<TBl> +
		offchain::OffchainWorkerApi<TBl> +
		txpool_runtime_api::TaggedTransactionQueue<TBl> +
		session::SessionKeys<TBl> +
		sr_api::ApiExt<TBl, Error = sp_blockchain::Error>,
	TBl: BlockT<Hash = <Blake2Hasher as Hasher>::Out>,
	TRtApi: ConstructRuntimeApi<TBl, Client<TBackend, TExec, TBl, TRtApi>> + 'static + Send + Sync,
	TCfg: Default,
	TGen: RuntimeGenesis,
	TCSExt: Extension,
	TBackend: 'static + client_api::backend::Backend<TBl, Blake2Hasher> + Send,
	TExec: 'static + client::CallExecutor<TBl, Blake2Hasher, TBackend> + Send + Sync + Clone,
	TSc: Clone,
	TImpQu: 'static + ImportQueue<TBl>,
	TNetP: NetworkSpecialization<TBl>,
	TExPool: 'static
		+ TransactionPool<Block=TBl, Hash = <TBl as BlockT>::Hash>
		+ TransactionPoolMaintainer<Block=TBl, Hash = <TBl as BlockT>::Hash>,
	TRpc: rpc::RpcExtension<rpc::Metadata> + Clone,
{
	/// Builds the service.
	pub fn build(self) -> Result<Service<
		TBl,
		Client<TBackend, TExec, TBl, TRtApi>,
		TSc,
		NetworkStatus<TBl>,
		NetworkService<TBl, TNetP, <TBl as BlockT>::Hash>,
		TExPool,
		offchain::OffchainWorkers<
			Client<TBackend, TExec, TBl, TRtApi>,
			TBackend::OffchainStorage,
			TBl
		>,
	>, Error> {
		let ServiceBuilder {
			marker: _,
			mut config,
			client,
			fetcher: on_demand,
			keystore,
			select_chain,
			import_queue,
			finality_proof_request_builder,
			finality_proof_provider,
			network_protocol,
			transaction_pool,
			rpc_extensions,
			remote_backend,
			dht_event_tx,
		} = self;

		session::generate_initial_session_keys(
			client.clone(),
			&BlockId::Hash(client.info().chain.best_hash),
			config.dev_key_seed.clone().map(|s| vec![s]).unwrap_or_default(),
		)?;

		let (signal, exit) = exit_future::signal();

		// List of asynchronous tasks to spawn. We collect them, then spawn them all at once.
		let (to_spawn_tx, to_spawn_rx) =
			mpsc::unbounded::<Box<dyn Future<Item = (), Error = ()> + Send>>();

		// A side-channel for essential tasks to communicate shutdown.
		let (essential_failed_tx, essential_failed_rx) = mpsc::unbounded();

		let import_queue = Box::new(import_queue);
		let chain_info = client.info().chain;

		let version = config.full_version();
		info!("Highest known block at #{}", chain_info.best_number);
		telemetry!(
			SUBSTRATE_INFO;
			"node.start";
			"height" => chain_info.best_number.saturated_into::<u64>(),
			"best" => ?chain_info.best_hash
		);

		// make transaction pool available for off-chain runtime calls.
		client.execution_extensions()
			.register_transaction_pool(Arc::downgrade(&transaction_pool) as _);

		let transaction_pool_adapter = Arc::new(TransactionPoolAdapter {
			imports_external_transactions: !config.roles.is_light(),
			pool: transaction_pool.clone(),
			client: client.clone(),
			executor: Arc::new(SpawnTaskHandle { sender: to_spawn_tx.clone(), on_exit: exit.clone() }),
		});

		let protocol_id = {
			let protocol_id_full = match config.chain_spec.protocol_id() {
				Some(pid) => pid,
				None => {
					warn!("Using default protocol ID {:?} because none is configured in the \
						chain specs", DEFAULT_PROTOCOL_ID
					);
					DEFAULT_PROTOCOL_ID
				}
			}.as_bytes();
			network::config::ProtocolId::from(protocol_id_full)
		};

		let block_announce_validator =
			Box::new(consensus_common::block_validation::DefaultBlockAnnounceValidator::new(client.clone()));

		let network_params = network::config::Params {
			roles: config.roles,
			network_config: config.network.clone(),
			chain: client.clone(),
			finality_proof_provider,
			finality_proof_request_builder,
			on_demand: on_demand.clone(),
			transaction_pool: transaction_pool_adapter.clone() as _,
			import_queue,
			protocol_id,
			specialization: network_protocol,
			block_announce_validator,
		};

		let has_bootnodes = !network_params.network_config.boot_nodes.is_empty();
		let network_mut = network::NetworkWorker::new(network_params)?;
		let network = network_mut.service().clone();
		let network_status_sinks = Arc::new(Mutex::new(status_sinks::StatusSinks::new()));

		let offchain_storage = client.backend().offchain_storage();
		let offchain_workers = match (config.offchain_worker, offchain_storage) {
			(true, Some(db)) => {
				Some(Arc::new(offchain::OffchainWorkers::new(client.clone(), db)))
			},
			(true, None) => {
				log::warn!("Offchain workers disabled, due to lack of offchain storage support in backend.");
				None
			},
			_ => None,
		};

		{
			// block notifications
			let txpool = Arc::downgrade(&transaction_pool);
			let offchain = offchain_workers.as_ref().map(Arc::downgrade);
			let to_spawn_tx_ = to_spawn_tx.clone();
			let network_state_info: Arc<dyn NetworkStateInfo + Send + Sync> = network.clone();
			let is_validator = config.roles.is_authority();

			let events = client.import_notification_stream()
				.map(|v| Ok::<_, ()>(v)).compat()
				.for_each(move |notification| {
					let number = *notification.header.number();
					let txpool = txpool.upgrade();

					if let Some(txpool) = txpool.as_ref() {
						let future = txpool.maintain(
							&BlockId::hash(notification.hash),
							&notification.retracted,
						).map(|_| Ok(())).compat();
						let _ = to_spawn_tx_.unbounded_send(Box::new(future));
					}

					let offchain = offchain.as_ref().and_then(|o| o.upgrade());
					if let Some(offchain) = offchain {
						let future = offchain.on_block_imported(&number, network_state_info.clone(), is_validator)
							.map(|()| Ok(()));
						let _ = to_spawn_tx_.unbounded_send(Box::new(Compat::new(future)));
					}

					Ok(())
				})
				.select(exit.clone())
				.then(|_| Ok(()));
			let _ = to_spawn_tx.unbounded_send(Box::new(events));
		}

		{
			// extrinsic notifications
			let network = Arc::downgrade(&network);
			let transaction_pool_ = transaction_pool.clone();
			let events = transaction_pool.import_notification_stream()
				.map(|v| Ok::<_, ()>(v)).compat()
				.for_each(move |_| {
					if let Some(network) = network.upgrade() {
						network.trigger_repropagate();
					}
					let status = transaction_pool_.status();
					telemetry!(SUBSTRATE_INFO; "txpool.import";
						"ready" => status.ready,
						"future" => status.future
					);
					Ok(())
				})
				.select(exit.clone())
				.then(|_| Ok(()));

			let _ = to_spawn_tx.unbounded_send(Box::new(events));
		}

		// Periodically notify the telemetry.
		let transaction_pool_ = transaction_pool.clone();
		let client_ = client.clone();
		let mut sys = System::new();
		let self_pid = get_current_pid().ok();
		let (state_tx, state_rx) = mpsc::unbounded::<(NetworkStatus<_>, NetworkState)>();
		network_status_sinks.lock().push(std::time::Duration::from_millis(5000), state_tx);
		let tel_task = state_rx.for_each(move |(net_status, _)| {
			let info = client_.info();
			let best_number = info.chain.best_number.saturated_into::<u64>();
			let best_hash = info.chain.best_hash;
			let num_peers = net_status.num_connected_peers;
			let txpool_status = transaction_pool_.status();
			let finalized_number: u64 = info.chain.finalized_number.saturated_into::<u64>();
			let bandwidth_download = net_status.average_download_per_sec;
			let bandwidth_upload = net_status.average_upload_per_sec;

			let used_state_cache_size = match info.used_state_cache_size {
				Some(size) => size,
				None => 0,
			};

			// get cpu usage and memory usage of this process
			let (cpu_usage, memory) = if let Some(self_pid) = self_pid {
				if sys.refresh_process(self_pid) {
					let proc = sys.get_process(self_pid)
						.expect("Above refresh_process succeeds, this should be Some(), qed");
					(proc.cpu_usage(), proc.memory())
				} else { (0.0, 0) }
			} else { (0.0, 0) };

			telemetry!(
				SUBSTRATE_INFO;
				"system.interval";
				"peers" => num_peers,
				"height" => best_number,
				"best" => ?best_hash,
				"txcount" => txpool_status.ready,
				"cpu" => cpu_usage,
				"memory" => memory,
				"finalized_height" => finalized_number,
				"finalized_hash" => ?info.chain.finalized_hash,
				"bandwidth_download" => bandwidth_download,
				"bandwidth_upload" => bandwidth_upload,
				"used_state_cache_size" => used_state_cache_size,
			);
			record_metrics!(
				"peers".to_owned() => num_peers,
				"height".to_owned() => best_number,
				"txcount".to_owned() => txpool_status.ready,
				"cpu".to_owned() => cpu_usage,
				"memory".to_owned() => memory,
				"finalized_height".to_owned() => finalized_number,
				"bandwidth_download".to_owned() => bandwidth_download,
				"bandwidth_upload".to_owned() => bandwidth_upload,
				"used_state_cache_size".to_owned() => used_state_cache_size
			);

			Ok(())
		}).select(exit.clone()).then(|_| Ok(()));
		let _ = to_spawn_tx.unbounded_send(Box::new(tel_task));

		// Periodically send the network state to the telemetry.
		let (netstat_tx, netstat_rx) = mpsc::unbounded::<(NetworkStatus<_>, NetworkState)>();
		network_status_sinks.lock().push(std::time::Duration::from_secs(30), netstat_tx);
		let tel_task_2 = netstat_rx.for_each(move |(_, network_state)| {
			telemetry!(
				SUBSTRATE_INFO;
				"system.network_state";
				"state" => network_state,
			);
			Ok(())
		}).select(exit.clone()).then(|_| Ok(()));
		let _ = to_spawn_tx.unbounded_send(Box::new(tel_task_2));

		// RPC
		let (system_rpc_tx, system_rpc_rx) = futures03::channel::mpsc::unbounded();
		let gen_handler = || {
			use rpc::{chain, state, author, system};

			let system_info = rpc::system::SystemInfo {
				chain_name: config.chain_spec.name().into(),
				impl_name: config.impl_name.into(),
				impl_version: config.impl_version.into(),
				properties: config.chain_spec.properties().clone(),
			};

			let subscriptions = rpc::Subscriptions::new(Arc::new(SpawnTaskHandle {
				sender: to_spawn_tx.clone(),
				on_exit: exit.clone()
			}));

			let (chain, state) = if let (Some(remote_backend), Some(on_demand)) =
				(remote_backend.as_ref(), on_demand.as_ref()) {
				// Light clients
				let chain = rpc::chain::new_light(
					client.clone(),
					subscriptions.clone(),
					remote_backend.clone(),
					on_demand.clone()
				);
				let state = rpc::state::new_light(
					client.clone(),
					subscriptions.clone(),
					remote_backend.clone(),
					on_demand.clone()
				);
				(chain, state)

			} else {
				// Full nodes
				let chain = rpc::chain::new_full(client.clone(), subscriptions.clone());
				let state = rpc::state::new_full(client.clone(), subscriptions.clone());
				(chain, state)
			};

			let author = rpc::author::Author::new(
				client.clone(),
				transaction_pool.clone(),
				subscriptions,
				keystore.clone(),
			);
			let system = system::System::new(system_info, system_rpc_tx.clone());

			rpc_servers::rpc_handler((
				state::StateApi::to_delegate(state),
				chain::ChainApi::to_delegate(chain),
				author::AuthorApi::to_delegate(author),
				system::SystemApi::to_delegate(system),
				rpc_extensions.clone(),
			))
		};
		let rpc_handlers = gen_handler();
		let rpc = start_rpc_servers(&config, gen_handler)?;


		let _ = to_spawn_tx.unbounded_send(Box::new(build_network_future(
			config.roles,
			network_mut,
			client.clone(),
			network_status_sinks.clone(),
			system_rpc_rx,
			has_bootnodes,
			dht_event_tx,
		)
			.map_err(|_| ())
			.select(exit.clone())
			.then(|_| Ok(()))));

		let telemetry_connection_sinks: Arc<Mutex<Vec<mpsc::UnboundedSender<()>>>> = Default::default();

		// Telemetry
		let telemetry = config.telemetry_endpoints.clone().map(|endpoints| {
			let is_authority = config.roles.is_authority();
			let network_id = network.local_peer_id().to_base58();
			let name = config.name.clone();
			let impl_name = config.impl_name.to_owned();
			let version = version.clone();
			let chain_name = config.chain_spec.name().to_owned();
			let telemetry_connection_sinks_ = telemetry_connection_sinks.clone();
			let telemetry = tel::init_telemetry(tel::TelemetryConfig {
				endpoints,
				wasm_external_transport: config.telemetry_external_transport.take(),
			});
			let startup_time = SystemTime::UNIX_EPOCH.elapsed()
				.map(|dur| dur.as_millis())
				.unwrap_or(0);
			let future = telemetry.clone()
				.map(|ev| Ok::<_, ()>(ev))
				.compat()
				.for_each(move |event| {
					// Safe-guard in case we add more events in the future.
					let tel::TelemetryEvent::Connected = event;

					telemetry!(SUBSTRATE_INFO; "system.connected";
						"name" => name.clone(),
						"implementation" => impl_name.clone(),
						"version" => version.clone(),
						"config" => "",
						"chain" => chain_name.clone(),
						"authority" => is_authority,
						"startup_time" => startup_time,
						"network_id" => network_id.clone()
					);

					telemetry_connection_sinks_.lock().retain(|sink| {
						sink.unbounded_send(()).is_ok()
					});
					Ok(())
				});
			let _ = to_spawn_tx.unbounded_send(Box::new(future
				.select(exit.clone())
				.then(|_| Ok(()))));
			telemetry
		});

		// Grafana data source
		if let Some(port) = config.grafana_port {
			let future = select(
				grafana_data_source::run_server(port).boxed(),
				exit.clone().compat()
			).map(|either| match either {
				Either::Left((result, _)) => result.map_err(|_| ()),
				Either::Right(_) => Ok(())
			}).compat();

			let _ = to_spawn_tx.unbounded_send(Box::new(future));
    }

		// Instrumentation
		if let Some(tracing_targets) = config.tracing_targets.as_ref() {
			let subscriber = substrate_tracing::ProfilingSubscriber::new(
				config.tracing_receiver, tracing_targets
			);
			match tracing::subscriber::set_global_default(subscriber) {
				Ok(_) => (),
				Err(e) => error!(target: "tracing", "Unable to set global default subscriber {}", e),
			}
		}

		Ok(Service {
			client,
			network,
			network_status_sinks,
			select_chain,
			transaction_pool,
			exit,
			signal: Some(signal),
			essential_failed_tx,
			essential_failed_rx,
			to_spawn_tx,
			to_spawn_rx,
			to_poll: Vec::new(),
			rpc_handlers,
			_rpc: rpc,
			_telemetry: telemetry,
			_offchain_workers: offchain_workers,
			_telemetry_on_connect_sinks: telemetry_connection_sinks.clone(),
			keystore,
			marker: PhantomData::<TBl>,
		})
	}
<<<<<<< HEAD
}

pub(crate) fn maintain_transaction_pool<Api, Backend, Block, Executor, PoolApi>(
	id: &BlockId<Block>,
	client: &Arc<Client<Backend, Executor, Block, Api>>,
	transaction_pool: &TransactionPool<PoolApi>,
	retracted: &[Block::Hash],
) -> error::Result<Box<dyn Future<Item = (), Error = ()> + Send>> where
	Block: BlockT<Hash = <Blake2Hasher as primitives::Hasher>::Out>,
	Backend: 'static + client_api::backend::Backend<Block, Blake2Hasher>,
	Client<Backend, Executor, Block, Api>: ProvideRuntimeApi,
	<Client<Backend, Executor, Block, Api> as ProvideRuntimeApi>::Api:
		tx_pool_api::TaggedTransactionQueue<Block>,
	Executor: 'static + client::CallExecutor<Block, Blake2Hasher, Backend>,
	PoolApi: 'static + txpool::ChainApi<Hash = Block::Hash, Block = Block>,
	Api: 'static,
{
	// Put transactions from retracted blocks back into the pool.
	let client_copy = client.clone();
	let retracted_transactions = retracted.to_vec().into_iter()
		.filter_map(move |hash| client_copy.block(&BlockId::hash(hash)).ok().unwrap_or(None))
		.flat_map(|block| block.block.deconstruct().1.into_iter())
		.filter(|tx| tx.is_signed().unwrap_or(false));
	let resubmit_future = transaction_pool
		.submit_at(id, retracted_transactions, true)
		.then(|resubmit_result| ready(match resubmit_result {
			Ok(_) => Ok(()),
			Err(e) => {
				warn!("Error re-submitting transactions: {:?}", e);
				Ok(())
			}
		}))
		.compat();

	// Avoid calling into runtime if there is nothing to prune from the pool anyway.
	if transaction_pool.status().is_empty() {
		return Ok(Box::new(resubmit_future))
	}

	let block = client.block(id)?;
	Ok(match block {
		Some(block) => {
			let parent_id = BlockId::hash(*block.block.header().parent_hash());
			let prune_future = transaction_pool
				.prune(id, &parent_id, block.block.extrinsics())
				.boxed()
				.compat()
				.map_err(|e| { format!("{:?}", e); });

			Box::new(resubmit_future.and_then(|_| prune_future))
		},
		None => Box::new(resubmit_future),
	})
}

#[cfg(test)]
mod tests {
	use super::*;
	use futures03::executor::block_on;
	use consensus_common::{BlockOrigin, SelectChain};
	use substrate_test_runtime_client::{prelude::*, runtime::Transfer};

	#[test]
	fn should_remove_transactions_from_the_pool() {
		let (client, longest_chain) = TestClientBuilder::new().build_with_longest_chain();
		let pool = TransactionPool::new(Default::default(), ::transaction_pool::FullChainApi::new(client.clone()));
		let transaction = Transfer {
			amount: 5,
			nonce: 0,
			from: AccountKeyring::Alice.into(),
			to: Default::default(),
		}.into_signed_tx();
		let best = longest_chain.best_chain().unwrap();

		// store the transaction in the pool
		block_on(pool.submit_one(&BlockId::hash(best.hash()), transaction.clone())).unwrap();

		// import the block
		let mut builder = client.new_block(Default::default()).unwrap();
		builder.push(transaction.clone()).unwrap();
		let block = builder.bake().unwrap();
		let id = BlockId::hash(block.header().hash());
		client.import(BlockOrigin::Own, block).unwrap();

		// fire notification - this should clean up the queue
		assert_eq!(pool.status().ready, 1);
		maintain_transaction_pool(
			&id,
			&client,
			&pool,
			&[]
		).unwrap().wait().unwrap();

		// then
		assert_eq!(pool.status().ready, 0);
		assert_eq!(pool.status().future, 0);
	}

	#[test]
	fn should_add_reverted_transactions_to_the_pool() {
		let (client, longest_chain) = TestClientBuilder::new().build_with_longest_chain();
		let pool = TransactionPool::new(Default::default(), ::transaction_pool::FullChainApi::new(client.clone()));
		let transaction = Transfer {
			amount: 5,
			nonce: 0,
			from: AccountKeyring::Alice.into(),
			to: Default::default(),
		}.into_signed_tx();
		let best = longest_chain.best_chain().unwrap();

		// store the transaction in the pool
		block_on(pool.submit_one(&BlockId::hash(best.hash()), transaction.clone())).unwrap();

		// import the block
		let mut builder = client.new_block(Default::default()).unwrap();
		builder.push(transaction.clone()).unwrap();
		let block = builder.bake().unwrap();
		let block1_hash = block.header().hash();
		let id = BlockId::hash(block1_hash.clone());
		client.import(BlockOrigin::Own, block).unwrap();

		// fire notification - this should clean up the queue
		assert_eq!(pool.status().ready, 1);
		maintain_transaction_pool(
			&id,
			&client,
			&pool,
			&[]
		).unwrap().wait().unwrap();

		// then
		assert_eq!(pool.status().ready, 0);
		assert_eq!(pool.status().future, 0);

		// import second block
		let builder = client.new_block_at(&BlockId::hash(best.hash()), Default::default()).unwrap();
		let block = builder.bake().unwrap();
		let id = BlockId::hash(block.header().hash());
		client.import(BlockOrigin::Own, block).unwrap();

		// fire notification - this should add the transaction back to the pool.
		maintain_transaction_pool(
			&id,
			&client,
			&pool,
			&[block1_hash]
		).unwrap().wait().unwrap();

		// then
		assert_eq!(pool.status().ready, 1);
		assert_eq!(pool.status().future, 0);
	}
=======
>>>>>>> d9fca7e3
}<|MERGE_RESOLUTION|>--- conflicted
+++ resolved
@@ -78,12 +78,7 @@
 	TNetP, TExPool, TRpc>
 {
 	config: Configuration<TCfg, TGen, TCSExt>,
-<<<<<<< HEAD
-	client: Arc<TCl>,
-=======
 	pub (crate) client: Arc<TCl>,
-	backend: Arc<Backend>,
->>>>>>> d9fca7e3
 	keystore: Arc<RwLock<Keystore>>,
 	fetcher: Option<TFchr>,
 	select_chain: Option<TSc>,
@@ -540,18 +535,13 @@
 			Option<TFchr>,
 		) -> Result<UExPool, Error>
 	) -> Result<ServiceBuilder<TBl, TRtApi, TCfg, TGen, TCSExt, TCl, TFchr, TSc, TImpQu, TFprb, TFpp,
-<<<<<<< HEAD
-		TNetP, UExPool, TRpc>, Error> {
-		let transaction_pool = transaction_pool_builder(self.config.transaction_pool.clone(), self.client.clone())?;
-=======
-		TNetP, UExPool, TRpc, Backend>, Error>
+		TNetP, UExPool, TRpc>, Error>
 	where TSc: Clone, TFchr: Clone {
 		let transaction_pool = transaction_pool_builder(
 			self.config.transaction_pool.clone(),
 			self.client.clone(),
 			self.fetcher.clone(),
 		)?;
->>>>>>> d9fca7e3
 
 		Ok(ServiceBuilder {
 			config: self.config,
@@ -574,30 +564,21 @@
 	/// Defines the RPC extensions to use.
 	pub fn with_rpc_extensions<URpc>(
 		self,
-<<<<<<< HEAD
-		rpc_ext_builder: impl FnOnce(Arc<TCl>, Arc<TExPool>) -> URpc
-	) -> Result<ServiceBuilder<TBl, TRtApi, TCfg, TGen, TCSExt, TCl, TFchr, TSc, TImpQu, TFprb, TFpp,
-		TNetP, TExPool, URpc>, Error> {
-		let rpc_extensions = rpc_ext_builder(self.client.clone(), self.transaction_pool.clone());
-=======
 		rpc_ext_builder: impl FnOnce(
 			Arc<TCl>,
 			Arc<TExPool>,
-			Arc<Backend>,
 			Option<TFchr>,
 			Option<Arc<dyn RemoteBlockchain<TBl>>>,
 		) -> Result<URpc, Error>,
 	) -> Result<ServiceBuilder<TBl, TRtApi, TCfg, TGen, TCSExt, TCl, TFchr, TSc, TImpQu, TFprb, TFpp,
-		TNetP, TExPool, URpc, Backend>, Error>
+		TNetP, TExPool, URpc>, Error>
 	where TSc: Clone, TFchr: Clone {
 		let rpc_extensions = rpc_ext_builder(
 			self.client.clone(),
 			self.transaction_pool.clone(),
-			self.backend.clone(),
 			self.fetcher.clone(),
 			self.remote_backend.clone(),
 		)?;
->>>>>>> d9fca7e3
 
 		Ok(ServiceBuilder {
 			config: self.config,
@@ -669,81 +650,12 @@
 		&self,
 		blocks: NumberFor<Self::Block>
 	) -> Result<(), Error>;
-<<<<<<< HEAD
-}
-
-impl<
-	TBl, TRtApi, TCfg, TGen, TCSExt, TBackend,
-	TExec, TFchr, TSc, TImpQu, TFprb, TFpp, TNetP,
-	TExPool, TRpc
-> ServiceBuilderImport for ServiceBuilder<
-	TBl, TRtApi, TCfg, TGen, TCSExt, Client<TBackend, TExec, TBl, TRtApi>,
-	TFchr, TSc, TImpQu, TFprb, TFpp, TNetP, TExPool, TRpc
-> where
-	TBl: BlockT<Hash = <Blake2Hasher as Hasher>::Out>,
-	TBackend: 'static + client_api::backend::Backend<TBl, Blake2Hasher> + Send,
-	TExec: 'static + client::CallExecutor<TBl, Blake2Hasher, TBackend> + Send + Sync + Clone,
-	TImpQu: 'static + ImportQueue<TBl>,
-	TRtApi: 'static + Send + Sync,
-{
-	fn import_blocks(
-		self,
-		input: impl Read + Seek + Send + 'static,
-	) -> Box<dyn Future<Item = (), Error = Error> + Send> {
-		let client = self.client;
-		let mut queue = self.import_queue;
-		Box::new(import_blocks!(TBl, client, queue, input).compat())
-	}
-}
-
-impl<TBl, TRtApi, TCfg, TGen, TCSExt, TBackend, TExec, TFchr, TSc, TImpQu, TFprb, TFpp, TNetP, TExPool, TRpc>
-	ServiceBuilderExport for ServiceBuilder<TBl, TRtApi, TCfg, TGen, TCSExt, Client<TBackend, TExec, TBl, TRtApi>,
-		TFchr, TSc, TImpQu, TFprb, TFpp, TNetP, TExPool, TRpc>
-where
-	TBl: BlockT<Hash = <Blake2Hasher as Hasher>::Out>,
-	TBackend: 'static + client_api::backend::Backend<TBl, Blake2Hasher> + Send,
-	TExec: 'static + client::CallExecutor<TBl, Blake2Hasher, TBackend> + Send + Sync + Clone,
-	TRtApi: 'static,
-{
-	type Block = TBl;
-
-	fn export_blocks(
-		self,
-		mut output: impl Write + 'static,
-		from: NumberFor<TBl>,
-		to: Option<NumberFor<TBl>>,
-		json: bool
-	) -> Box<dyn Future<Item = (), Error = Error>> {
-		let client = self.client;
-		Box::new(export_blocks!(client, output, from, to, json).compat())
-	}
-}
-
-impl<TBl, TRtApi, TCfg, TGen, TCSExt, TBackend, TExec, TFchr, TSc, TImpQu, TFprb, TFpp, TNetP, TExPool, TRpc>
-	ServiceBuilderRevert for ServiceBuilder<TBl, TRtApi, TCfg, TGen, TCSExt, Client<TBackend, TExec, TBl, TRtApi>,
-		TFchr, TSc, TImpQu, TFprb, TFpp, TNetP, TExPool, TRpc>
-where
-	TBl: BlockT<Hash = <Blake2Hasher as Hasher>::Out>,
-	TBackend: 'static + client_api::backend::Backend<TBl, Blake2Hasher> + Send,
-	TExec: 'static + client::CallExecutor<TBl, Blake2Hasher, TBackend> + Send + Sync + Clone
-{
-	type Block = TBl;
-
-	fn revert_chain(
-		&self,
-		blocks: NumberFor<TBl>
-	) -> Result<(), Error> {
-		let client = &self.client;
-		revert_chain!(client, blocks)
-	}
-=======
 
 	/// Re-validate known block.
 	fn check_block(
 		self,
 		block: BlockId<Self::Block>
 	) -> Box<dyn Future<Item = (), Error = Error> + Send>;
->>>>>>> d9fca7e3
 }
 
 impl<TBl, TRtApi, TCfg, TGen, TCSExt, TBackend, TExec, TSc, TImpQu, TNetP, TExPool, TRpc>
@@ -1202,159 +1114,4 @@
 			marker: PhantomData::<TBl>,
 		})
 	}
-<<<<<<< HEAD
-}
-
-pub(crate) fn maintain_transaction_pool<Api, Backend, Block, Executor, PoolApi>(
-	id: &BlockId<Block>,
-	client: &Arc<Client<Backend, Executor, Block, Api>>,
-	transaction_pool: &TransactionPool<PoolApi>,
-	retracted: &[Block::Hash],
-) -> error::Result<Box<dyn Future<Item = (), Error = ()> + Send>> where
-	Block: BlockT<Hash = <Blake2Hasher as primitives::Hasher>::Out>,
-	Backend: 'static + client_api::backend::Backend<Block, Blake2Hasher>,
-	Client<Backend, Executor, Block, Api>: ProvideRuntimeApi,
-	<Client<Backend, Executor, Block, Api> as ProvideRuntimeApi>::Api:
-		tx_pool_api::TaggedTransactionQueue<Block>,
-	Executor: 'static + client::CallExecutor<Block, Blake2Hasher, Backend>,
-	PoolApi: 'static + txpool::ChainApi<Hash = Block::Hash, Block = Block>,
-	Api: 'static,
-{
-	// Put transactions from retracted blocks back into the pool.
-	let client_copy = client.clone();
-	let retracted_transactions = retracted.to_vec().into_iter()
-		.filter_map(move |hash| client_copy.block(&BlockId::hash(hash)).ok().unwrap_or(None))
-		.flat_map(|block| block.block.deconstruct().1.into_iter())
-		.filter(|tx| tx.is_signed().unwrap_or(false));
-	let resubmit_future = transaction_pool
-		.submit_at(id, retracted_transactions, true)
-		.then(|resubmit_result| ready(match resubmit_result {
-			Ok(_) => Ok(()),
-			Err(e) => {
-				warn!("Error re-submitting transactions: {:?}", e);
-				Ok(())
-			}
-		}))
-		.compat();
-
-	// Avoid calling into runtime if there is nothing to prune from the pool anyway.
-	if transaction_pool.status().is_empty() {
-		return Ok(Box::new(resubmit_future))
-	}
-
-	let block = client.block(id)?;
-	Ok(match block {
-		Some(block) => {
-			let parent_id = BlockId::hash(*block.block.header().parent_hash());
-			let prune_future = transaction_pool
-				.prune(id, &parent_id, block.block.extrinsics())
-				.boxed()
-				.compat()
-				.map_err(|e| { format!("{:?}", e); });
-
-			Box::new(resubmit_future.and_then(|_| prune_future))
-		},
-		None => Box::new(resubmit_future),
-	})
-}
-
-#[cfg(test)]
-mod tests {
-	use super::*;
-	use futures03::executor::block_on;
-	use consensus_common::{BlockOrigin, SelectChain};
-	use substrate_test_runtime_client::{prelude::*, runtime::Transfer};
-
-	#[test]
-	fn should_remove_transactions_from_the_pool() {
-		let (client, longest_chain) = TestClientBuilder::new().build_with_longest_chain();
-		let pool = TransactionPool::new(Default::default(), ::transaction_pool::FullChainApi::new(client.clone()));
-		let transaction = Transfer {
-			amount: 5,
-			nonce: 0,
-			from: AccountKeyring::Alice.into(),
-			to: Default::default(),
-		}.into_signed_tx();
-		let best = longest_chain.best_chain().unwrap();
-
-		// store the transaction in the pool
-		block_on(pool.submit_one(&BlockId::hash(best.hash()), transaction.clone())).unwrap();
-
-		// import the block
-		let mut builder = client.new_block(Default::default()).unwrap();
-		builder.push(transaction.clone()).unwrap();
-		let block = builder.bake().unwrap();
-		let id = BlockId::hash(block.header().hash());
-		client.import(BlockOrigin::Own, block).unwrap();
-
-		// fire notification - this should clean up the queue
-		assert_eq!(pool.status().ready, 1);
-		maintain_transaction_pool(
-			&id,
-			&client,
-			&pool,
-			&[]
-		).unwrap().wait().unwrap();
-
-		// then
-		assert_eq!(pool.status().ready, 0);
-		assert_eq!(pool.status().future, 0);
-	}
-
-	#[test]
-	fn should_add_reverted_transactions_to_the_pool() {
-		let (client, longest_chain) = TestClientBuilder::new().build_with_longest_chain();
-		let pool = TransactionPool::new(Default::default(), ::transaction_pool::FullChainApi::new(client.clone()));
-		let transaction = Transfer {
-			amount: 5,
-			nonce: 0,
-			from: AccountKeyring::Alice.into(),
-			to: Default::default(),
-		}.into_signed_tx();
-		let best = longest_chain.best_chain().unwrap();
-
-		// store the transaction in the pool
-		block_on(pool.submit_one(&BlockId::hash(best.hash()), transaction.clone())).unwrap();
-
-		// import the block
-		let mut builder = client.new_block(Default::default()).unwrap();
-		builder.push(transaction.clone()).unwrap();
-		let block = builder.bake().unwrap();
-		let block1_hash = block.header().hash();
-		let id = BlockId::hash(block1_hash.clone());
-		client.import(BlockOrigin::Own, block).unwrap();
-
-		// fire notification - this should clean up the queue
-		assert_eq!(pool.status().ready, 1);
-		maintain_transaction_pool(
-			&id,
-			&client,
-			&pool,
-			&[]
-		).unwrap().wait().unwrap();
-
-		// then
-		assert_eq!(pool.status().ready, 0);
-		assert_eq!(pool.status().future, 0);
-
-		// import second block
-		let builder = client.new_block_at(&BlockId::hash(best.hash()), Default::default()).unwrap();
-		let block = builder.bake().unwrap();
-		let id = BlockId::hash(block.header().hash());
-		client.import(BlockOrigin::Own, block).unwrap();
-
-		// fire notification - this should add the transaction back to the pool.
-		maintain_transaction_pool(
-			&id,
-			&client,
-			&pool,
-			&[block1_hash]
-		).unwrap().wait().unwrap();
-
-		// then
-		assert_eq!(pool.status().ready, 1);
-		assert_eq!(pool.status().future, 0);
-	}
-=======
->>>>>>> d9fca7e3
 }