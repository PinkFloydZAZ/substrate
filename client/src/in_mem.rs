--- conflicted
+++ resolved
@@ -20,26 +20,17 @@
 use std::sync::Arc;
 use parking_lot::RwLock;
 use primitives::{ChangesTrieConfiguration, storage::well_known_keys};
-<<<<<<< HEAD
-use sr_primitives::generic::{BlockId, DigestItem};
-use sr_primitives::traits::{Block as BlockT, Header as HeaderT, Zero, NumberFor, HasherFor};
-use sr_primitives::{Justification, StorageOverlay, ChildrenStorageOverlay};
+use primitives::offchain::storage::{
+	InMemOffchainStorage as OffchainStorage
+};
+use sp_runtime::generic::{BlockId, DigestItem};
+use sp_runtime::traits::{Block as BlockT, Header as HeaderT, Zero, NumberFor, HasherFor};
+use sp_runtime::{Justification, StorageOverlay, ChildrenStorageOverlay};
 use state_machine::{
 	self, InMemoryChangesTrieStorage, ChangesTrieAnchorBlockId, ChangesTrieTransaction,
 	backend::Backend as StateBackend, InMemoryBackend,
 };
 use hash_db::Prefix;
-=======
-use primitives::offchain::storage::{
-	InMemOffchainStorage as OffchainStorage
-};
-use sp_runtime::generic::{BlockId, DigestItem};
-use sp_runtime::traits::{Block as BlockT, Header as HeaderT, Zero, NumberFor};
-use sp_runtime::{Justification, StorageOverlay, ChildrenStorageOverlay};
-use state_machine::backend::{Backend as StateBackend, InMemory};
-use state_machine::{self, InMemoryChangesTrieStorage, ChangesTrieAnchorBlockId, ChangesTrieTransaction};
-use hash_db::{Hasher, Prefix};
->>>>>>> c837c8d9
 use trie::MemoryDB;
 use sp_blockchain::{CachedHeaderMetadata, HeaderMetadata};
 
@@ -502,39 +493,27 @@
 		self.pending_cache = cache;
 	}
 
-<<<<<<< HEAD
 	fn update_db_storage(
 		&mut self,
 		update: <InMemoryBackend<HasherFor<Block>> as StateBackend<HasherFor<Block>>>::Transaction,
-	) -> error::Result<()> {
-=======
-	fn update_db_storage(&mut self, update: <InMemory<H> as StateBackend<H>>::Transaction) -> sp_blockchain::Result<()> {
->>>>>>> c837c8d9
+	) -> sp_blockchain::Result<()> {
 		self.new_state = Some(self.old_state.update(update));
 		Ok(())
 	}
 
-<<<<<<< HEAD
 	fn update_changes_trie(
 		&mut self,
 		update: ChangesTrieTransaction<HasherFor<Block>, NumberFor<Block>>,
-	) -> error::Result<()> {
-=======
-	fn update_changes_trie(&mut self, update: ChangesTrieTransaction<H, NumberFor<Block>>) -> sp_blockchain::Result<()> {
->>>>>>> c837c8d9
+	) -> sp_blockchain::Result<()> {
 		self.changes_trie_update = Some(update.0);
 		Ok(())
 	}
 
-<<<<<<< HEAD
 	fn reset_storage(
 		&mut self,
 		top: StorageOverlay,
 		children: ChildrenStorageOverlay,
-	) -> error::Result<Block::Hash> {
-=======
-	fn reset_storage(&mut self, top: StorageOverlay, children: ChildrenStorageOverlay) -> sp_blockchain::Result<H::Out> {
->>>>>>> c837c8d9
+	) -> sp_blockchain::Result<Block::Hash> {
 		check_genesis_storage(&top, &children)?;
 
 		let child_delta = children.into_iter()
@@ -566,15 +545,11 @@
 		Ok(())
 	}
 
-<<<<<<< HEAD
 	fn mark_finalized(
 		&mut self,
 		block: BlockId<Block>,
 		justification: Option<Justification>,
-	) -> error::Result<()> {
-=======
-	fn mark_finalized(&mut self, block: BlockId<Block>, justification: Option<Justification>) -> sp_blockchain::Result<()> {
->>>>>>> c837c8d9
+	) -> sp_blockchain::Result<()> {
 		self.finalized_blocks.push((block, justification));
 		Ok(())
 	}
@@ -646,15 +621,11 @@
 		})
 	}
 
-<<<<<<< HEAD
 	fn begin_state_operation(
 		&self,
 		operation: &mut Self::BlockImportOperation,
 		block: BlockId<Block>,
-	) -> error::Result<()> {
-=======
-	fn begin_state_operation(&self, operation: &mut Self::BlockImportOperation, block: BlockId<Block>) -> sp_blockchain::Result<()> {
->>>>>>> c837c8d9
+	) -> sp_blockchain::Result<()> {
 		operation.old_state = self.state_at(block)?;
 		Ok(())
 	}
@@ -699,15 +670,11 @@
 		Ok(())
 	}
 
-<<<<<<< HEAD
 	fn finalize_block(
 		&self,
 		block: BlockId<Block>,
 		justification: Option<Justification>,
-	) -> error::Result<()> {
-=======
-	fn finalize_block(&self, block: BlockId<Block>, justification: Option<Justification>) -> sp_blockchain::Result<()> {
->>>>>>> c837c8d9
+	) -> sp_blockchain::Result<()> {
 		self.blockchain.finalize_header(block, justification)
 	}
 
@@ -825,14 +792,10 @@
 }
 
 /// Check that genesis storage is valid.
-<<<<<<< HEAD
 pub fn check_genesis_storage(
 	top: &StorageOverlay,
 	children: &ChildrenStorageOverlay,
-) -> error::Result<()> {
-=======
-pub fn check_genesis_storage(top: &StorageOverlay, children: &ChildrenStorageOverlay) -> sp_blockchain::Result<()> {
->>>>>>> c837c8d9
+) -> sp_blockchain::Result<()> {
 	if top.iter().any(|(k, _)| well_known_keys::is_child_storage_key(k)) {
 		return Err(sp_blockchain::Error::GenesisInvalid.into());
 	}
