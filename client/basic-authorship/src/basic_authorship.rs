// Copyright 2018-2019 Parity Technologies (UK) Ltd.
// This file is part of Substrate.

// Substrate is free software: you can redistribute it and/or modify
// it under the terms of the GNU General Public License as published by
// the Free Software Foundation, either version 3 of the License, or
// (at your option) any later version.

// Substrate is distributed in the hope that it will be useful,
// but WITHOUT ANY WARRANTY; without even the implied warranty of
// MERCHANTABILITY or FITNESS FOR A PARTICULAR PURPOSE.  See the
// GNU General Public License for more details.

// You should have received a copy of the GNU General Public License
// along with Substrate.  If not, see <http://www.gnu.org/licenses/>.

//! A consensus proposer for "basic" chains which use the primitive inherent-data.

// FIXME #1021 move this into sp-consensus

use std::{time, sync::Arc};
<<<<<<< HEAD
use client_api::{error, CallExecutor, backend};
=======
use client_api::CallExecutor;
use sp_blockchain;
>>>>>>> c837c8d9
use client::Client as SubstrateClient;
use codec::Decode;
use consensus_common::{evaluation, Proposal};
use inherents::InherentData;
use log::{error, info, debug, trace};
<<<<<<< HEAD
use primitives::ExecutionContext;
use sr_primitives::{
	traits::{Block as BlockT, Hash as HashT, Header as HeaderT, DigestFor, BlakeTwo256},
=======
use primitives::{H256, Blake2Hasher, ExecutionContext};
use sp_runtime::{
	traits::{
		Block as BlockT, Hash as HashT, Header as HeaderT, ProvideRuntimeApi, DigestFor, BlakeTwo256
	},
>>>>>>> c837c8d9
	generic::BlockId,
};
use txpool_api::{TransactionPool, InPoolTransaction};
use sc_telemetry::{telemetry, CONSENSUS_INFO};
use block_builder::BlockBuilderApi;
use sr_api::{ProvideRuntimeApi, ApiExt};

/// Proposer factory.
pub struct ProposerFactory<C, A> where A: TransactionPool {
	/// The client instance.
	pub client: Arc<C>,
	/// The transaction pool.
	pub transaction_pool: Arc<A>,
}

<<<<<<< HEAD
impl<B, E, Block, RA, A> consensus_common::Environment<Block> for
	ProposerFactory<SubstrateClient<B, E, Block, RA>, A>
		where
			A: txpool::ChainApi<Block = Block> + 'static,
			B: backend::Backend<Block> + Send + Sync + 'static,
			E: CallExecutor<Block> + Send + Sync + Clone + 'static,
			Block: BlockT,
			RA: Send + Sync + 'static,
			SubstrateClient<B, E, Block, RA>: ProvideRuntimeApi<Block>,
			<SubstrateClient<B, E, Block, RA> as ProvideRuntimeApi<Block>>::Api:
				BlockBuilderApi<Block, Error = client::error::Error> +
				ApiExt<Block, StateBackend = client_api::backend::StateBackendFor<B, Block>>,
=======
impl<B, E, Block, RA, A> ProposerFactory<SubstrateClient<B, E, Block, RA>, A>
where
	A: TransactionPool<Block=Block> + 'static,
	B: client_api::backend::Backend<Block, Blake2Hasher> + Send + Sync + 'static,
	E: CallExecutor<Block, Blake2Hasher> + Send + Sync + Clone + 'static,
	Block: BlockT<Hash=H256>,
	RA: Send + Sync + 'static,
	SubstrateClient<B, E, Block, RA>: ProvideRuntimeApi,
	<SubstrateClient<B, E, Block, RA> as ProvideRuntimeApi>::Api:
		BlockBuilderApi<Block, Error = sp_blockchain::Error>,
>>>>>>> c837c8d9
{
	pub fn init_with_now(
		&mut self,
		parent_header: &<Block as BlockT>::Header,
		now: Box<dyn Fn() -> time::Instant + Send + Sync>,
	) -> Result<Proposer<Block, SubstrateClient<B, E, Block, RA>, A>, sp_blockchain::Error> {
		let parent_hash = parent_header.hash();

		let id = BlockId::hash(parent_hash);

		info!("Starting consensus session on top of parent {:?}", parent_hash);

		let proposer = Proposer {
			inner: Arc::new(ProposerInner {
				client: self.client.clone(),
				parent_hash,
				parent_id: id,
				parent_number: *parent_header.number(),
				transaction_pool: self.transaction_pool.clone(),
				now,
			}),
		};

		Ok(proposer)
	}
}

impl<B, E, Block, RA, A> consensus_common::Environment<Block> for
ProposerFactory<SubstrateClient<B, E, Block, RA>, A>
where
	A: TransactionPool<Block=Block> + 'static,
	B: client_api::backend::Backend<Block, Blake2Hasher> + Send + Sync + 'static,
	E: CallExecutor<Block, Blake2Hasher> + Send + Sync + Clone + 'static,
	Block: BlockT<Hash=H256>,
	RA: Send + Sync + 'static,
	SubstrateClient<B, E, Block, RA>: ProvideRuntimeApi,
	<SubstrateClient<B, E, Block, RA> as ProvideRuntimeApi>::Api:
		BlockBuilderApi<Block, Error = sp_blockchain::Error>,
{
	type Proposer = Proposer<Block, SubstrateClient<B, E, Block, RA>, A>;
	type Error = sp_blockchain::Error;

	fn init(
		&mut self,
		parent_header: &<Block as BlockT>::Header,
	) -> Result<Self::Proposer, sp_blockchain::Error> {
		self.init_with_now(parent_header, Box::new(time::Instant::now))
	}
}

/// The proposer logic.
pub struct Proposer<Block: BlockT, C, A: TransactionPool> {
	inner: Arc<ProposerInner<Block, C, A>>,
}

/// Proposer inner, to wrap parameters under Arc.
struct ProposerInner<Block: BlockT, C, A: TransactionPool> {
	client: Arc<C>,
	parent_hash: <Block as BlockT>::Hash,
	parent_id: BlockId<Block>,
	parent_number: <<Block as BlockT>::Header as HeaderT>::Number,
	transaction_pool: Arc<A>,
	now: Box<dyn Fn() -> time::Instant + Send + Sync>,
}

impl<B, E, Block, RA, A> consensus_common::Proposer<Block> for
<<<<<<< HEAD
	Proposer<Block, SubstrateClient<B, E, Block, RA>, A>
		where
			A: txpool::ChainApi<Block=Block>,
			B: backend::Backend<Block> + Send + Sync + 'static,
			E: CallExecutor<Block> + Send + Sync + Clone + 'static,
			Block: BlockT,
			RA: Send + Sync + 'static,
			SubstrateClient<B, E, Block, RA>: ProvideRuntimeApi<Block>,
			<SubstrateClient<B, E, Block, RA> as ProvideRuntimeApi<Block>>::Api:
				BlockBuilderApi<Block, Error = client::error::Error> +
				ApiExt<Block, StateBackend = client_api::backend::StateBackendFor<B, Block>>,
{
	type Transaction = backend::TransactionFor<B, Block>;
	type Proposal = futures::future::Ready<Result<Proposal<Block, Self::Transaction>, error::Error>>;
	type Error = error::Error;
=======
Proposer<Block, SubstrateClient<B, E, Block, RA>, A>
where
	A: TransactionPool<Block=Block> + 'static,
	B: client_api::backend::Backend<Block, Blake2Hasher> + Send + Sync + 'static,
	E: CallExecutor<Block, Blake2Hasher> + Send + Sync + Clone + 'static,
	Block: BlockT<Hash=H256>,
	RA: Send + Sync + 'static,
	SubstrateClient<B, E, Block, RA>: ProvideRuntimeApi,
	<SubstrateClient<B, E, Block, RA> as ProvideRuntimeApi>::Api:
		BlockBuilderApi<Block, Error = sp_blockchain::Error>,
{
	type Create = tokio_executor::blocking::Blocking<Result<Block, sp_blockchain::Error>>;
	type Error = sp_blockchain::Error;
>>>>>>> c837c8d9

	fn propose(
		&mut self,
		inherent_data: InherentData,
		inherent_digests: DigestFor<Block>,
		max_duration: time::Duration,
<<<<<<< HEAD
		record_proof: bool,
	) -> Self::Proposal {
		// leave some time for evaluation and block finalization (33%)
		let deadline = (self.now)() + max_duration - max_duration / 3;
		let proposal = self.propose_with(inherent_data, inherent_digests, deadline, record_proof);
		futures::future::ready(proposal)
	}
}

impl<Block, B, E, RA, A> Proposer<Block, SubstrateClient<B, E, Block, RA>, A>	where
	A: txpool::ChainApi<Block=Block>,
	B: client_api::backend::Backend<Block> + Send + Sync + 'static,
	E: CallExecutor<Block> + Send + Sync + Clone + 'static,
	Block: BlockT,
	RA: Send + Sync + 'static,
	SubstrateClient<B, E, Block, RA>: ProvideRuntimeApi<Block>,
	<SubstrateClient<B, E, Block, RA> as ProvideRuntimeApi<Block>>::Api:
		BlockBuilderApi<Block, Error = client::error::Error> +
		ApiExt<Block, StateBackend = client_api::backend::StateBackendFor<B, Block>>,
=======
	) -> Self::Create {
		let inner = self.inner.clone();
		tokio_executor::blocking::run(move || {
			// leave some time for evaluation and block finalization (33%)
			let deadline = (inner.now)() + max_duration - max_duration / 3;
			inner.propose_with(inherent_data, inherent_digests, deadline)
		})
	}
}

impl<Block, B, E, RA, A> ProposerInner<Block, SubstrateClient<B, E, Block, RA>, A> where
	A: TransactionPool<Block=Block> + 'static,
	B: client_api::backend::Backend<Block, Blake2Hasher> + Send + Sync + 'static,
	E: CallExecutor<Block, Blake2Hasher> + Send + Sync + Clone + 'static,
	Block: BlockT<Hash=H256>,
	RA: Send + Sync + 'static,
	SubstrateClient<B, E, Block, RA>: ProvideRuntimeApi,
	<SubstrateClient<B, E, Block, RA> as ProvideRuntimeApi>::Api:
		BlockBuilderApi<Block, Error = sp_blockchain::Error>,
>>>>>>> c837c8d9
{
	fn propose_with(
		&self,
		inherent_data: InherentData,
		inherent_digests: DigestFor<Block>,
		deadline: time::Instant,
<<<<<<< HEAD
		record_proof: bool,
	) -> Result<Proposal<Block, backend::TransactionFor<B, Block>>, error::Error> {
=======
	) -> Result<Block, sp_blockchain::Error> {
>>>>>>> c837c8d9
		/// If the block is full we will attempt to push at most
		/// this number of transactions before quitting for real.
		/// It allows us to increase block utilization.
		const MAX_SKIPPED_TRANSACTIONS: usize = 8;

		let mut block_builder = self.client.new_block_at(
			&self.parent_id,
			inherent_digests,
			record_proof,
		)?;

		// We don't check the API versions any further here since the dispatch compatibility
		// check should be enough.
		for extrinsic in self.client.runtime_api()
			.inherent_extrinsics_with_context(
				&self.parent_id,
				ExecutionContext::BlockConstruction,
				inherent_data
			)?
		{
			block_builder.push(extrinsic)?;
		}

		// proceed with transactions
		let mut is_first = true;
		let mut skipped = 0;
		let mut unqueue_invalid = Vec::new();
		let pending_iterator = self.transaction_pool.ready();

		debug!("Attempting to push transactions from the pool.");
		for pending_tx in pending_iterator {
			if (self.now)() > deadline {
				debug!(
					"Consensus deadline reached when pushing block transactions, \
					proceeding with proposing."
				);
				break;
			}

			let pending_tx_data = pending_tx.data().clone();
			let pending_tx_hash = pending_tx.hash().clone();
			trace!("[{:?}] Pushing to the block.", pending_tx_hash);
			match block_builder::BlockBuilder::push(&mut block_builder, pending_tx_data) {
				Ok(()) => {
					debug!("[{:?}] Pushed to the block.", pending_tx_hash);
				}
				Err(sp_blockchain::Error::ApplyExtrinsicFailed(sp_blockchain::ApplyExtrinsicFailed::Validity(e)))
						if e.exhausted_resources() => {
					if is_first {
						debug!("[{:?}] Invalid transaction: FullBlock on empty block", pending_tx_hash);
						unqueue_invalid.push(pending_tx_hash);
					} else if skipped < MAX_SKIPPED_TRANSACTIONS {
						skipped += 1;
						debug!(
							"Block seems full, but will try {} more transactions before quitting.",
							MAX_SKIPPED_TRANSACTIONS - skipped,
						);
					} else {
						debug!("Block is full, proceed with proposing.");
						break;
					}
				}
				Err(e) => {
					debug!("[{:?}] Invalid transaction: {}", pending_tx_hash, e);
					unqueue_invalid.push(pending_tx_hash);
				}
			}

			is_first = false;
		}

		self.transaction_pool.remove_invalid(&unqueue_invalid);

		let (block, storage_changes, proof) = block_builder.bake()?;

		info!("Prepared block for proposing at {} [hash: {:?}; parent_hash: {}; extrinsics: [{}]]",
			block.header().number(),
			<Block as BlockT>::Hash::from(block.header().hash()),
			block.header().parent_hash(),
			block.extrinsics()
				.iter()
				.map(|xt| format!("{}", BlakeTwo256::hash_of(xt)))
				.collect::<Vec<_>>()
				.join(", ")
		);
		telemetry!(CONSENSUS_INFO; "prepared_block_for_proposing";
			"number" => ?block.header().number(),
			"hash" => ?<Block as BlockT>::Hash::from(block.header().hash()),
		);

		if Decode::decode(&mut block.encode().as_slice()).as_ref() != Ok(&block) {
			error!("Failed to verify block encoding/decoding");
		}

		if let Err(err) = evaluation::evaluate_initial(&block, &self.parent_hash, self.parent_number) {
			error!("Failed to evaluate authored block: {:?}", err);
		}

		Ok(Proposal { block, proof, storage_changes })
	}
}

#[cfg(test)]
mod tests {
	use super::*;

<<<<<<< HEAD
	use std::cell::RefCell;
	use consensus_common::{Environment, Proposer};
	use test_client::{
		self, runtime::{Extrinsic, Transfer}, AccountKeyring, DefaultTestClientBuilderExt,
		TestClientBuilderExt,
	};
	use sr_api::Core;
	use client_api::backend::Backend;
=======
	use parking_lot::Mutex;
	use consensus_common::Proposer;
	use test_client::{self, runtime::{Extrinsic, Transfer}, AccountKeyring};
	use txpool::{BasicPool, FullChainApi};
>>>>>>> c837c8d9

	fn extrinsic(nonce: u64) -> Extrinsic {
		Transfer {
			amount: Default::default(),
			nonce,
			from: AccountKeyring::Alice.into(),
			to: Default::default(),
		}.into_signed_tx()
	}

	#[test]
	fn should_cease_building_block_when_deadline_is_reached() {
		// given
		let client = Arc::new(test_client::new());
		let txpool = Arc::new(BasicPool::new(Default::default(), FullChainApi::new(client.clone())));

		futures::executor::block_on(
			txpool.submit_at(&BlockId::number(0), vec![extrinsic(0), extrinsic(1)])
		).unwrap();

		let mut proposer_factory = ProposerFactory {
			client: client.clone(),
			transaction_pool: txpool.clone(),
		};

		let cell = Mutex::new(time::Instant::now());
		let mut proposer = proposer_factory.init_with_now(
			&client.header(&BlockId::number(0)).unwrap().unwrap(),
			Box::new(move || {
				let mut value = cell.lock();
				let old = *value;
				let new = old + time::Duration::from_secs(2);
				*value = new;
				old
			})
		).unwrap();

		// when
		let deadline = time::Duration::from_secs(3);
		let block = futures::executor::block_on(
			proposer.propose(Default::default(), Default::default(), deadline, false)
		).map(|r| r.block).unwrap();

		// then
		// block should have some extrinsics although we have some more in the pool.
		assert_eq!(block.extrinsics().len(), 1);
		assert_eq!(txpool.ready().count(), 2);
	}

	#[test]
	fn proposed_storage_changes_should_match_execute_block_storage_changes() {
		let (client, backend) = test_client::TestClientBuilder::new().build_with_backend();
		let client = Arc::new(client);
		let chain_api = transaction_pool::FullChainApi::new(client.clone());
		let txpool = Arc::new(TransactionPool::new(Default::default(), chain_api));
		let genesis_hash = client.info().chain.best_hash;
		let block_id = BlockId::Hash(genesis_hash);

		futures::executor::block_on(
			txpool.submit_at(&BlockId::number(0), vec![extrinsic(0)], false)
		).unwrap();

		let mut proposer_factory = ProposerFactory {
			client: client.clone(),
			transaction_pool: txpool.clone(),
		};

		let mut proposer = proposer_factory.init(
			&client.header(&block_id).unwrap().unwrap(),
		).unwrap();

		let deadline = time::Duration::from_secs(9);
		let proposal = futures::executor::block_on(
			proposer.propose(Default::default(), Default::default(), deadline, false),
		).unwrap();

		assert_eq!(proposal.block.extrinsics().len(), 1);

		let api = client.runtime_api();
		api.execute_block(&block_id, proposal.block).unwrap();

		let state = backend.state_at(block_id).unwrap();
		let changes_trie_storage = backend.changes_trie_storage();

		let storage_changes = unsafe {
			api.consume_inner(|a|
				a.into_storage_changes(&state, changes_trie_storage, genesis_hash)
			).unwrap()
		};

		assert_eq!(
			proposal.storage_changes.transaction_storage_root,
			storage_changes.transaction_storage_root,
		);
	}
}<|MERGE_RESOLUTION|>--- conflicted
+++ resolved
@@ -19,34 +19,21 @@
 // FIXME #1021 move this into sp-consensus
 
 use std::{time, sync::Arc};
-<<<<<<< HEAD
-use client_api::{error, CallExecutor, backend};
-=======
-use client_api::CallExecutor;
-use sp_blockchain;
->>>>>>> c837c8d9
+use client_api::{CallExecutor, backend};
 use client::Client as SubstrateClient;
 use codec::Decode;
 use consensus_common::{evaluation, Proposal};
 use inherents::InherentData;
 use log::{error, info, debug, trace};
-<<<<<<< HEAD
 use primitives::ExecutionContext;
-use sr_primitives::{
+use sp_runtime::{
 	traits::{Block as BlockT, Hash as HashT, Header as HeaderT, DigestFor, BlakeTwo256},
-=======
-use primitives::{H256, Blake2Hasher, ExecutionContext};
-use sp_runtime::{
-	traits::{
-		Block as BlockT, Hash as HashT, Header as HeaderT, ProvideRuntimeApi, DigestFor, BlakeTwo256
-	},
->>>>>>> c837c8d9
 	generic::BlockId,
 };
 use txpool_api::{TransactionPool, InPoolTransaction};
 use sc_telemetry::{telemetry, CONSENSUS_INFO};
 use block_builder::BlockBuilderApi;
-use sr_api::{ProvideRuntimeApi, ApiExt};
+use sp_api::{ProvideRuntimeApi, ApiExt};
 
 /// Proposer factory.
 pub struct ProposerFactory<C, A> where A: TransactionPool {
@@ -56,31 +43,17 @@
 	pub transaction_pool: Arc<A>,
 }
 
-<<<<<<< HEAD
-impl<B, E, Block, RA, A> consensus_common::Environment<Block> for
-	ProposerFactory<SubstrateClient<B, E, Block, RA>, A>
-		where
-			A: txpool::ChainApi<Block = Block> + 'static,
-			B: backend::Backend<Block> + Send + Sync + 'static,
-			E: CallExecutor<Block> + Send + Sync + Clone + 'static,
-			Block: BlockT,
-			RA: Send + Sync + 'static,
-			SubstrateClient<B, E, Block, RA>: ProvideRuntimeApi<Block>,
-			<SubstrateClient<B, E, Block, RA> as ProvideRuntimeApi<Block>>::Api:
-				BlockBuilderApi<Block, Error = client::error::Error> +
-				ApiExt<Block, StateBackend = client_api::backend::StateBackendFor<B, Block>>,
-=======
 impl<B, E, Block, RA, A> ProposerFactory<SubstrateClient<B, E, Block, RA>, A>
-where
-	A: TransactionPool<Block=Block> + 'static,
-	B: client_api::backend::Backend<Block, Blake2Hasher> + Send + Sync + 'static,
-	E: CallExecutor<Block, Blake2Hasher> + Send + Sync + Clone + 'static,
-	Block: BlockT<Hash=H256>,
-	RA: Send + Sync + 'static,
-	SubstrateClient<B, E, Block, RA>: ProvideRuntimeApi,
-	<SubstrateClient<B, E, Block, RA> as ProvideRuntimeApi>::Api:
-		BlockBuilderApi<Block, Error = sp_blockchain::Error>,
->>>>>>> c837c8d9
+	where
+		A: TransactionPool<Block = Block> + 'static,
+		B: backend::Backend<Block> + Send + Sync + 'static,
+		E: CallExecutor<Block> + Send + Sync + Clone + 'static,
+		Block: BlockT,
+		RA: Send + Sync + 'static,
+		SubstrateClient<B, E, Block, RA>: ProvideRuntimeApi<Block>,
+		<SubstrateClient<B, E, Block, RA> as ProvideRuntimeApi<Block>>::Api:
+			BlockBuilderApi<Block, Error = sp_blockchain::Error> +
+			ApiExt<Block, StateBackend = backend::StateBackendFor<B, Block>>,
 {
 	pub fn init_with_now(
 		&mut self,
@@ -109,16 +82,17 @@
 }
 
 impl<B, E, Block, RA, A> consensus_common::Environment<Block> for
-ProposerFactory<SubstrateClient<B, E, Block, RA>, A>
-where
-	A: TransactionPool<Block=Block> + 'static,
-	B: client_api::backend::Backend<Block, Blake2Hasher> + Send + Sync + 'static,
-	E: CallExecutor<Block, Blake2Hasher> + Send + Sync + Clone + 'static,
-	Block: BlockT<Hash=H256>,
-	RA: Send + Sync + 'static,
-	SubstrateClient<B, E, Block, RA>: ProvideRuntimeApi,
-	<SubstrateClient<B, E, Block, RA> as ProvideRuntimeApi>::Api:
-		BlockBuilderApi<Block, Error = sp_blockchain::Error>,
+	ProposerFactory<SubstrateClient<B, E, Block, RA>, A>
+		where
+			A: TransactionPool<Block = Block> + 'static,
+			B: backend::Backend<Block> + Send + Sync + 'static,
+			E: CallExecutor<Block> + Send + Sync + Clone + 'static,
+			Block: BlockT,
+			RA: Send + Sync + 'static,
+			SubstrateClient<B, E, Block, RA>: ProvideRuntimeApi<Block>,
+			<SubstrateClient<B, E, Block, RA> as ProvideRuntimeApi<Block>>::Api:
+				BlockBuilderApi<Block, Error = sp_blockchain::Error> +
+				ApiExt<Block, StateBackend = backend::StateBackendFor<B, Block>>,
 {
 	type Proposer = Proposer<Block, SubstrateClient<B, E, Block, RA>, A>;
 	type Error = sp_blockchain::Error;
@@ -147,96 +121,58 @@
 }
 
 impl<B, E, Block, RA, A> consensus_common::Proposer<Block> for
-<<<<<<< HEAD
 	Proposer<Block, SubstrateClient<B, E, Block, RA>, A>
 		where
-			A: txpool::ChainApi<Block=Block>,
+			A: TransactionPool<Block = Block> + 'static,
 			B: backend::Backend<Block> + Send + Sync + 'static,
 			E: CallExecutor<Block> + Send + Sync + Clone + 'static,
 			Block: BlockT,
 			RA: Send + Sync + 'static,
 			SubstrateClient<B, E, Block, RA>: ProvideRuntimeApi<Block>,
 			<SubstrateClient<B, E, Block, RA> as ProvideRuntimeApi<Block>>::Api:
-				BlockBuilderApi<Block, Error = client::error::Error> +
-				ApiExt<Block, StateBackend = client_api::backend::StateBackendFor<B, Block>>,
+				BlockBuilderApi<Block, Error = sp_blockchain::Error> +
+				ApiExt<Block, StateBackend = backend::StateBackendFor<B, Block>>,
 {
 	type Transaction = backend::TransactionFor<B, Block>;
-	type Proposal = futures::future::Ready<Result<Proposal<Block, Self::Transaction>, error::Error>>;
-	type Error = error::Error;
-=======
-Proposer<Block, SubstrateClient<B, E, Block, RA>, A>
-where
-	A: TransactionPool<Block=Block> + 'static,
-	B: client_api::backend::Backend<Block, Blake2Hasher> + Send + Sync + 'static,
-	E: CallExecutor<Block, Blake2Hasher> + Send + Sync + Clone + 'static,
-	Block: BlockT<Hash=H256>,
-	RA: Send + Sync + 'static,
-	SubstrateClient<B, E, Block, RA>: ProvideRuntimeApi,
-	<SubstrateClient<B, E, Block, RA> as ProvideRuntimeApi>::Api:
-		BlockBuilderApi<Block, Error = sp_blockchain::Error>,
-{
-	type Create = tokio_executor::blocking::Blocking<Result<Block, sp_blockchain::Error>>;
+	type Proposal = tokio_executor::blocking::Blocking<
+		Result<Proposal<Block, Self::Transaction>, Self::Error>
+	>;
 	type Error = sp_blockchain::Error;
->>>>>>> c837c8d9
 
 	fn propose(
 		&mut self,
 		inherent_data: InherentData,
 		inherent_digests: DigestFor<Block>,
 		max_duration: time::Duration,
-<<<<<<< HEAD
 		record_proof: bool,
 	) -> Self::Proposal {
-		// leave some time for evaluation and block finalization (33%)
-		let deadline = (self.now)() + max_duration - max_duration / 3;
-		let proposal = self.propose_with(inherent_data, inherent_digests, deadline, record_proof);
-		futures::future::ready(proposal)
-	}
-}
-
-impl<Block, B, E, RA, A> Proposer<Block, SubstrateClient<B, E, Block, RA>, A>	where
-	A: txpool::ChainApi<Block=Block>,
+		let inner = self.inner.clone();
+		tokio_executor::blocking::run(move || {
+			// leave some time for evaluation and block finalization (33%)
+			let deadline = (inner.now)() + max_duration - max_duration / 3;
+			inner.propose_with(inherent_data, inherent_digests, deadline, record_proof)
+		})
+	}
+}
+
+impl<Block, B, E, RA, A> ProposerInner<Block, SubstrateClient<B, E, Block, RA>, A>	where
+	A: TransactionPool<Block = Block>,
 	B: client_api::backend::Backend<Block> + Send + Sync + 'static,
 	E: CallExecutor<Block> + Send + Sync + Clone + 'static,
 	Block: BlockT,
 	RA: Send + Sync + 'static,
 	SubstrateClient<B, E, Block, RA>: ProvideRuntimeApi<Block>,
 	<SubstrateClient<B, E, Block, RA> as ProvideRuntimeApi<Block>>::Api:
-		BlockBuilderApi<Block, Error = client::error::Error> +
-		ApiExt<Block, StateBackend = client_api::backend::StateBackendFor<B, Block>>,
-=======
-	) -> Self::Create {
-		let inner = self.inner.clone();
-		tokio_executor::blocking::run(move || {
-			// leave some time for evaluation and block finalization (33%)
-			let deadline = (inner.now)() + max_duration - max_duration / 3;
-			inner.propose_with(inherent_data, inherent_digests, deadline)
-		})
-	}
-}
-
-impl<Block, B, E, RA, A> ProposerInner<Block, SubstrateClient<B, E, Block, RA>, A> where
-	A: TransactionPool<Block=Block> + 'static,
-	B: client_api::backend::Backend<Block, Blake2Hasher> + Send + Sync + 'static,
-	E: CallExecutor<Block, Blake2Hasher> + Send + Sync + Clone + 'static,
-	Block: BlockT<Hash=H256>,
-	RA: Send + Sync + 'static,
-	SubstrateClient<B, E, Block, RA>: ProvideRuntimeApi,
-	<SubstrateClient<B, E, Block, RA> as ProvideRuntimeApi>::Api:
-		BlockBuilderApi<Block, Error = sp_blockchain::Error>,
->>>>>>> c837c8d9
+		BlockBuilderApi<Block, Error = sp_blockchain::Error> +
+		ApiExt<Block, StateBackend = backend::StateBackendFor<B, Block>>,
 {
 	fn propose_with(
 		&self,
 		inherent_data: InherentData,
 		inherent_digests: DigestFor<Block>,
 		deadline: time::Instant,
-<<<<<<< HEAD
 		record_proof: bool,
-	) -> Result<Proposal<Block, backend::TransactionFor<B, Block>>, error::Error> {
-=======
-	) -> Result<Block, sp_blockchain::Error> {
->>>>>>> c837c8d9
+	) -> Result<Proposal<Block, backend::TransactionFor<B, Block>>, sp_blockchain::Error> {
 		/// If the block is full we will attempt to push at most
 		/// this number of transactions before quitting for real.
 		/// It allows us to increase block utilization.
@@ -343,21 +279,15 @@
 mod tests {
 	use super::*;
 
-<<<<<<< HEAD
-	use std::cell::RefCell;
-	use consensus_common::{Environment, Proposer};
+	use parking_lot::Mutex;
+	use consensus_common::Proposer;
 	use test_client::{
 		self, runtime::{Extrinsic, Transfer}, AccountKeyring, DefaultTestClientBuilderExt,
 		TestClientBuilderExt,
 	};
-	use sr_api::Core;
-	use client_api::backend::Backend;
-=======
-	use parking_lot::Mutex;
-	use consensus_common::Proposer;
-	use test_client::{self, runtime::{Extrinsic, Transfer}, AccountKeyring};
-	use txpool::{BasicPool, FullChainApi};
->>>>>>> c837c8d9
+	use tx_pool::{BasicPool, FullChainApi};
+	use sp_api::Core;
+	use backend::Backend;
 
 	fn extrinsic(nonce: u64) -> Extrinsic {
 		Transfer {
@@ -411,13 +341,12 @@
 	fn proposed_storage_changes_should_match_execute_block_storage_changes() {
 		let (client, backend) = test_client::TestClientBuilder::new().build_with_backend();
 		let client = Arc::new(client);
-		let chain_api = transaction_pool::FullChainApi::new(client.clone());
-		let txpool = Arc::new(TransactionPool::new(Default::default(), chain_api));
+		let txpool = Arc::new(BasicPool::new(Default::default(), FullChainApi::new(client.clone())));
 		let genesis_hash = client.info().chain.best_hash;
 		let block_id = BlockId::Hash(genesis_hash);
 
 		futures::executor::block_on(
-			txpool.submit_at(&BlockId::number(0), vec![extrinsic(0)], false)
+			txpool.submit_at(&BlockId::number(0), vec![extrinsic(0)]),
 		).unwrap();
 
 		let mut proposer_factory = ProposerFactory {
@@ -425,8 +354,9 @@
 			transaction_pool: txpool.clone(),
 		};
 
-		let mut proposer = proposer_factory.init(
+		let mut proposer = proposer_factory.init_with_now(
 			&client.header(&block_id).unwrap().unwrap(),
+			Box::new(move || time::Instant::now()),
 		).unwrap();
 
 		let deadline = time::Duration::from_secs(9);
