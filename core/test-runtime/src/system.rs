// Copyright 2017-2019 Parity Technologies (UK) Ltd.
// This file is part of Substrate.

// Substrate is free software: you can redistribute it and/or modify
// it under the terms of the GNU General Public License as published by
// the Free Software Foundation, either version 3 of the License, or
// (at your option) any later version.

// Substrate is distributed in the hope that it will be useful,
// but WITHOUT ANY WARRANTY; without even the implied warranty of
// MERCHANTABILITY or FITNESS FOR A PARTICULAR PURPOSE.  See the
// GNU General Public License for more details.

// You should have received a copy of the GNU General Public License
// along with Substrate.  If not, see <http://www.gnu.org/licenses/>.

//! System manager: Handles all of the top-level stuff; executing block/transaction, setting code
//! and depositing logs.

use rstd::prelude::*;
use runtime_io::{storage_root, storage_changes_root, blake2_256};
use runtime_support::storage::{self, StorageMap};
use runtime_support::{decl_storage, decl_module};
use sr_primitives::{
	traits::{Hash as HashT, BlakeTwo256, Header as _}, generic, ApplyError, ApplyResult,
	transaction_validity::{TransactionValidity, ValidTransaction, InvalidTransaction},
};
use codec::{KeyedVec, Encode};
use srml_system::Trait;
use crate::{
	AccountId, BlockNumber, Extrinsic, Transfer, H256 as Hash, Block, Header, Digest, AuthorityId
};
<<<<<<< HEAD
use primitives::{Blake2Hasher, storage::well_known_keys, ChangesTrieConfiguration};
=======
use primitives::storage::well_known_keys;
>>>>>>> 2980dcf3

const NONCE_OF: &[u8] = b"nonce:";
const BALANCE_OF: &[u8] = b"balance:";

<<<<<<< HEAD
storage_items! {
	ExtrinsicData: b"sys:xtd" => required map [ u32 => Vec<u8> ];
	// The current block number being processed. Set by `execute_block`.
	Number: b"sys:num" => BlockNumber;
	ParentHash: b"sys:pha" => required Hash;
	NewAuthorities: b"sys:new_auth" => Vec<AuthorityId>;
	NewChangesTrieConfig: b"sys:new_changes_trie_config" => Option<ChangesTrieConfiguration>;
	StorageDigest: b"sys:digest" => Digest;
	Authorities get(authorities): b"sys:auth" => default Vec<AuthorityId>;
=======
decl_module! {
	pub struct Module<T: Trait> for enum Call where origin: T::Origin {}
}

decl_storage! {
	trait Store for Module<T: Trait> as TestRuntime {
		ExtrinsicData: map u32 => Vec<u8>;
		// The current block number being processed. Set by `execute_block`.
		Number get(fn number): Option<BlockNumber>;
		ParentHash get(fn parent_hash): Hash;
		NewAuthorities get(fn new_authorities): Option<Vec<AuthorityId>>;
		StorageDigest get(fn storage_digest): Option<Digest>;
		Authorities get(fn authorities) config(): Vec<AuthorityId>;
	}
>>>>>>> 2980dcf3
}

pub fn balance_of_key(who: AccountId) -> Vec<u8> {
	who.to_keyed_vec(BALANCE_OF)
}

pub fn balance_of(who: AccountId) -> u64 {
	storage::hashed::get_or(&blake2_256, &balance_of_key(who), 0)
}

pub fn nonce_of(who: AccountId) -> u64 {
	storage::hashed::get_or(&blake2_256, &who.to_keyed_vec(NONCE_OF), 0)
}

pub fn initialize_block(header: &Header) {
	// populate environment.
	<Number>::put(&header.number);
	<ParentHash>::put(&header.parent_hash);
	<StorageDigest>::put(header.digest());
	storage::unhashed::put(well_known_keys::EXTRINSIC_INDEX, &0u32);

	// try to read something that depends on current header digest
	// so that it'll be included in execution proof
	if let Some(generic::DigestItem::Other(v)) = header.digest().logs().iter().next() {
		let _: Option<u32> = storage::unhashed::get(&v);
	}
}

pub fn authorities() -> Vec<AuthorityId> {
	Authorities::get()
}

pub fn get_block_number() -> Option<BlockNumber> {
	Number::get()
}

pub fn take_block_number() -> Option<BlockNumber> {
	Number::take()
}

#[derive(Copy, Clone)]
enum Mode {
	Verify,
	Overwrite,
}

/// Actually execute all transitioning for `block`.
pub fn polish_block(block: &mut Block) {
	execute_block_with_state_root_handler(block, Mode::Overwrite);
}

pub fn execute_block(mut block: Block) {
	execute_block_with_state_root_handler(&mut block, Mode::Verify);
}

fn execute_block_with_state_root_handler(
	block: &mut Block,
	mode: Mode,
) {
	let header = &mut block.header;

	// check transaction trie root represents the transactions.
	let txs = block.extrinsics.iter().map(Encode::encode).collect::<Vec<_>>();
	let txs_root = BlakeTwo256::ordered_trie_root(txs);
	info_expect_equal_hash(&txs_root, &header.extrinsics_root);
	if let Mode::Overwrite = mode {
		header.extrinsics_root = txs_root;
	} else {
		assert!(txs_root == header.extrinsics_root, "Transaction trie root must be valid.");
	}

	// try to read something that depends on current header digest
	// so that it'll be included in execution proof
	if let Some(generic::DigestItem::Other(v)) = header.digest().logs().iter().next() {
		let _: Option<u32> = storage::unhashed::get(&v);
	}

	// execute transactions
	block.extrinsics.iter().enumerate().for_each(|(i, e)| {
		storage::unhashed::put(well_known_keys::EXTRINSIC_INDEX, &(i as u32));
		let _ = execute_transaction_backend(e).unwrap_or_else(|_| panic!("Invalid transaction"));
		storage::unhashed::kill(well_known_keys::EXTRINSIC_INDEX);
	});

	let o_new_authorities = <NewAuthorities>::take();
	let new_changes_trie_config = <NewChangesTrieConfig>::take();

	if let Mode::Overwrite = mode {
		header.state_root = storage_root().into();
	} else {
		// check storage root.
		let storage_root = storage_root().into();
		info_expect_equal_hash(&storage_root, &header.state_root);
		assert!(storage_root == header.state_root, "Storage root must match that calculated.");
	}

	// check digest
	let digest = &mut header.digest;
	if let Some(storage_changes_root) = storage_changes_root(header.parent_hash.into()) {
		digest.push(generic::DigestItem::ChangesTrieRoot(storage_changes_root.into()));
	}
	if let Some(new_authorities) = o_new_authorities {
		digest.push(generic::DigestItem::Consensus(*b"aura", new_authorities.encode()));
		digest.push(generic::DigestItem::Consensus(*b"babe", new_authorities.encode()));
	}
	if let Some(new_config) = new_changes_trie_config {
		digest.push(generic::DigestItem::ChangesTrieSignal(
			generic::ChangesTrieSignal::NewConfiguration(new_config)
		));
	}
}

/// The block executor.
pub struct BlockExecutor;

impl executive::ExecuteBlock<Block> for BlockExecutor {
	fn execute_block(block: Block) {
		execute_block(block);
	}
}

/// Execute a transaction outside of the block execution function.
/// This doesn't attempt to validate anything regarding the block.
pub fn validate_transaction(utx: Extrinsic) -> TransactionValidity {
	if check_signature(&utx).is_err() {
		return InvalidTransaction::BadProof.into();
	}

	let tx = utx.transfer();
	let nonce_key = tx.from.to_keyed_vec(NONCE_OF);
	let expected_nonce: u64 = storage::hashed::get_or(&blake2_256, &nonce_key, 0);
	if tx.nonce < expected_nonce {
		return InvalidTransaction::Stale.into();
	}
	if tx.nonce > expected_nonce + 64 {
		return InvalidTransaction::Future.into();
	}

	let encode = |from: &AccountId, nonce: u64| (from, nonce).encode();
	let requires = if tx.nonce != expected_nonce && tx.nonce > 0 {
		vec![encode(&tx.from, tx.nonce - 1)]
	} else {
		vec![]
	};

	let provides = vec![encode(&tx.from, tx.nonce)];

	Ok(ValidTransaction {
		priority: tx.amount,
		requires,
		provides,
		longevity: 64,
		propagate: true,
	})
}

/// Execute a transaction outside of the block execution function.
/// This doesn't attempt to validate anything regarding the block.
pub fn execute_transaction(utx: Extrinsic) -> ApplyResult {
	let extrinsic_index: u32 = storage::unhashed::get(well_known_keys::EXTRINSIC_INDEX).unwrap();
	let result = execute_transaction_backend(&utx);
	ExtrinsicData::insert(extrinsic_index, utx.encode());
	storage::unhashed::put(well_known_keys::EXTRINSIC_INDEX, &(extrinsic_index + 1));
	result
}

/// Finalize the block.
pub fn finalize_block() -> Header {
	let extrinsic_index: u32 = storage::unhashed::take(well_known_keys::EXTRINSIC_INDEX).unwrap();
	let txs: Vec<_> = (0..extrinsic_index).map(ExtrinsicData::take).collect();
	let extrinsics_root = BlakeTwo256::ordered_trie_root(txs).into();
	let number = <Number>::take().expect("Number is set by `initialize_block`");
	let parent_hash = <ParentHash>::take();
	let mut digest = <StorageDigest>::take().expect("StorageDigest is set by `initialize_block`");

	let o_new_authorities = <NewAuthorities>::take();
	let new_changes_trie_config = <NewChangesTrieConfig>::take();

	// This MUST come after all changes to storage are done. Otherwise we will fail the
	// “Storage root does not match that calculated” assertion.
	let storage_root = BlakeTwo256::storage_root();
	let storage_changes_root = BlakeTwo256::storage_changes_root(parent_hash);

	if let Some(storage_changes_root) = storage_changes_root {
		digest.push(generic::DigestItem::ChangesTrieRoot(storage_changes_root));
	}

	if let Some(new_authorities) = o_new_authorities {
		digest.push(generic::DigestItem::Consensus(*b"aura", new_authorities.encode()));
		digest.push(generic::DigestItem::Consensus(*b"babe", new_authorities.encode()));
	}

	if let Some(new_config) = new_changes_trie_config {
		digest.push(generic::DigestItem::ChangesTrieSignal(
			generic::ChangesTrieSignal::NewConfiguration(new_config)
		));
	}

	Header {
		number,
		extrinsics_root,
		state_root: storage_root,
		parent_hash,
		digest: digest,
	}
}

#[inline(always)]
fn check_signature(utx: &Extrinsic) -> Result<(), ApplyError> {
	use sr_primitives::traits::BlindCheckable;
	utx.clone().check().map_err(|_| InvalidTransaction::BadProof.into()).map(|_| ())
}

fn execute_transaction_backend(utx: &Extrinsic) -> ApplyResult {
	check_signature(utx)?;
	match utx {
		Extrinsic::Transfer(ref transfer, _) => execute_transfer_backend(transfer),
		Extrinsic::AuthoritiesChange(ref new_auth) => execute_new_authorities_backend(new_auth),
		Extrinsic::IncludeData(_) => Ok(Ok(())),
		Extrinsic::StorageChange(key, value) => execute_storage_change(key, value.as_ref().map(|v| &**v)),
		Extrinsic::ChangesTrieConfigUpdate(ref new_config) =>
			execute_changes_trie_config_update(new_config.clone()),
	}
}

fn execute_transfer_backend(tx: &Transfer) -> ApplyResult {
	// check nonce
	let nonce_key = tx.from.to_keyed_vec(NONCE_OF);
	let expected_nonce: u64 = storage::hashed::get_or(&blake2_256, &nonce_key, 0);
	if !(tx.nonce == expected_nonce) {
		return Err(InvalidTransaction::Stale.into());
	}

	// increment nonce in storage
	storage::hashed::put(&blake2_256, &nonce_key, &(expected_nonce + 1));

	// check sender balance
	let from_balance_key = tx.from.to_keyed_vec(BALANCE_OF);
	let from_balance: u64 = storage::hashed::get_or(&blake2_256, &from_balance_key, 0);

	// enact transfer
	if !(tx.amount <= from_balance) {
		return Err(InvalidTransaction::Payment.into());
	}
	let to_balance_key = tx.to.to_keyed_vec(BALANCE_OF);
	let to_balance: u64 = storage::hashed::get_or(&blake2_256, &to_balance_key, 0);
	storage::hashed::put(&blake2_256, &from_balance_key, &(from_balance - tx.amount));
	storage::hashed::put(&blake2_256, &to_balance_key, &(to_balance + tx.amount));
	Ok(Ok(()))
}

fn execute_new_authorities_backend(new_authorities: &[AuthorityId]) -> ApplyResult {
	NewAuthorities::put(new_authorities.to_vec());
	Ok(Ok(()))
}

fn execute_storage_change(key: &[u8], value: Option<&[u8]>) -> ApplyResult {
	match value {
		Some(value) => storage::unhashed::put_raw(key, value),
		None => storage::unhashed::kill(key),
	}
	Ok(Ok(()))
}

fn execute_changes_trie_config_update(new_config: Option<ChangesTrieConfiguration>) -> ApplyResult {
	match new_config.clone() {
		Some(new_config) => storage::unhashed::put_raw(
			well_known_keys::CHANGES_TRIE_CONFIG,
			&new_config.encode(),
		),
		None => storage::unhashed::kill(well_known_keys::CHANGES_TRIE_CONFIG),
	}
	<NewChangesTrieConfig>::put(new_config);
	Ok(ApplyOutcome::Success)
}

#[cfg(feature = "std")]
fn info_expect_equal_hash(given: &Hash, expected: &Hash) {
	use primitives::hexdisplay::HexDisplay;
	if given != expected {
		println!(
			"Hash: given={}, expected={}",
			HexDisplay::from(given.as_fixed_bytes()),
			HexDisplay::from(expected.as_fixed_bytes()),
		);
	}
}

#[cfg(not(feature = "std"))]
fn info_expect_equal_hash(given: &Hash, expected: &Hash) {
	if given != expected {
		sr_primitives::print("Hash not equal");
		sr_primitives::print(given.as_bytes());
		sr_primitives::print(expected.as_bytes());
	}
}

#[cfg(test)]
mod tests {
	use super::*;

	use runtime_io::TestExternalities;
	use substrate_test_runtime_client::{AccountKeyring, Sr25519Keyring};
	use crate::{Header, Transfer, WASM_BINARY};
	use primitives::{NeverNativeValue, map, traits::CodeExecutor};
	use substrate_executor::{NativeExecutor, WasmExecutionMethod, native_executor_instance};
	use runtime_io::twox_128;

	// Declare an instance of the native executor dispatch for the test runtime.
	native_executor_instance!(
		NativeDispatch,
		crate::api::dispatch,
		crate::native_version
	);

	fn executor() -> NativeExecutor<NativeDispatch> {
		NativeExecutor::new(WasmExecutionMethod::Interpreted, None)
	}

	fn new_test_ext() -> TestExternalities {
		let authorities = vec![
			Sr25519Keyring::Alice.to_raw_public(),
			Sr25519Keyring::Bob.to_raw_public(),
			Sr25519Keyring::Charlie.to_raw_public()
		];
		TestExternalities::new_with_code(
			WASM_BINARY,
			(
				map![
					twox_128(b"latest").to_vec() => vec![69u8; 32],
					twox_128(b"sys:auth").to_vec() => authorities.encode(),
					blake2_256(&AccountKeyring::Alice.to_raw_public().to_keyed_vec(b"balance:")).to_vec() => {
						vec![111u8, 0, 0, 0, 0, 0, 0, 0]
					}
				],
				map![],
			)
		)
	}

	fn block_import_works<F>(block_executor: F) where F: Fn(Block, &mut TestExternalities) {
		let h = Header {
			parent_hash: [69u8; 32].into(),
			number: 1,
			state_root: Default::default(),
			extrinsics_root: Default::default(),
			digest: Default::default(),
		};
		let mut b = Block {
			header: h,
			extrinsics: vec![],
		};

		new_test_ext().execute_with(|| polish_block(&mut b));

		block_executor(b, &mut new_test_ext());
	}

	#[test]
	fn block_import_works_native() {
		block_import_works(|b, ext| ext.execute_with(|| execute_block(b)));
	}

	#[test]
	fn block_import_works_wasm() {
		block_import_works(|b, ext| {
			let mut ext = ext.ext();
			executor().call::<_, NeverNativeValue, fn() -> _>(
				&mut ext,
				"Core_execute_block",
				&b.encode(),
				false,
				None,
			).0.unwrap();
		})
	}

	fn block_import_with_transaction_works<F>(block_executor: F)
		where F: Fn(Block, &mut TestExternalities)
	{
		let mut b1 = Block {
			header: Header {
				parent_hash: [69u8; 32].into(),
				number: 1,
				state_root: Default::default(),
				extrinsics_root: Default::default(),
				digest: Default::default(),
			},
			extrinsics: vec![
				Transfer {
					from: AccountKeyring::Alice.into(),
					to: AccountKeyring::Bob.into(),
					amount: 69,
					nonce: 0,
				}.into_signed_tx()
			],
		};

		let mut dummy_ext = new_test_ext();
		dummy_ext.execute_with(|| polish_block(&mut b1));

		let mut b2 = Block {
			header: Header {
				parent_hash: b1.header.hash(),
				number: 2,
				state_root: Default::default(),
				extrinsics_root: Default::default(),
				digest: Default::default(),
			},
			extrinsics: vec![
				Transfer {
					from: AccountKeyring::Bob.into(),
					to: AccountKeyring::Alice.into(),
					amount: 27,
					nonce: 0,
				}.into_signed_tx(),
				Transfer {
					from: AccountKeyring::Alice.into(),
					to: AccountKeyring::Charlie.into(),
					amount: 69,
					nonce: 1,
				}.into_signed_tx(),
			],
		};

		dummy_ext.execute_with(|| polish_block(&mut b2));
		drop(dummy_ext);

		let mut t = new_test_ext();

		t.execute_with(|| {
			assert_eq!(balance_of(AccountKeyring::Alice.into()), 111);
			assert_eq!(balance_of(AccountKeyring::Bob.into()), 0);
		});

		block_executor(b1, &mut t);

		t.execute_with(|| {
			assert_eq!(balance_of(AccountKeyring::Alice.into()), 42);
			assert_eq!(balance_of(AccountKeyring::Bob.into()), 69);
		});

		block_executor(b2, &mut t);

		t.execute_with(|| {
			assert_eq!(balance_of(AccountKeyring::Alice.into()), 0);
			assert_eq!(balance_of(AccountKeyring::Bob.into()), 42);
			assert_eq!(balance_of(AccountKeyring::Charlie.into()), 69);
		});
	}

	#[test]
	fn block_import_with_transaction_works_native() {
		block_import_with_transaction_works(|b, ext| ext.execute_with(|| execute_block(b)));
	}

	#[test]
	fn block_import_with_transaction_works_wasm() {
		block_import_with_transaction_works(|b, ext| {
			let mut ext = ext.ext();
			executor().call::<_, NeverNativeValue, fn() -> _>(
				&mut ext,
				"Core_execute_block",
				&b.encode(),
				false,
				None,
			).0.unwrap();
		})
	}
}<|MERGE_RESOLUTION|>--- conflicted
+++ resolved
@@ -30,26 +30,11 @@
 use crate::{
 	AccountId, BlockNumber, Extrinsic, Transfer, H256 as Hash, Block, Header, Digest, AuthorityId
 };
-<<<<<<< HEAD
 use primitives::{Blake2Hasher, storage::well_known_keys, ChangesTrieConfiguration};
-=======
-use primitives::storage::well_known_keys;
->>>>>>> 2980dcf3
 
 const NONCE_OF: &[u8] = b"nonce:";
 const BALANCE_OF: &[u8] = b"balance:";
 
-<<<<<<< HEAD
-storage_items! {
-	ExtrinsicData: b"sys:xtd" => required map [ u32 => Vec<u8> ];
-	// The current block number being processed. Set by `execute_block`.
-	Number: b"sys:num" => BlockNumber;
-	ParentHash: b"sys:pha" => required Hash;
-	NewAuthorities: b"sys:new_auth" => Vec<AuthorityId>;
-	NewChangesTrieConfig: b"sys:new_changes_trie_config" => Option<ChangesTrieConfiguration>;
-	StorageDigest: b"sys:digest" => Digest;
-	Authorities get(authorities): b"sys:auth" => default Vec<AuthorityId>;
-=======
 decl_module! {
 	pub struct Module<T: Trait> for enum Call where origin: T::Origin {}
 }
@@ -61,10 +46,10 @@
 		Number get(fn number): Option<BlockNumber>;
 		ParentHash get(fn parent_hash): Hash;
 		NewAuthorities get(fn new_authorities): Option<Vec<AuthorityId>>;
+		NewChangesTrieConfig get(fn new_changes_trie_config): Option<Option<ChangesTrieConfiguration>>;
 		StorageDigest get(fn storage_digest): Option<Digest>;
 		Authorities get(fn authorities) config(): Vec<AuthorityId>;
 	}
->>>>>>> 2980dcf3
 }
 
 pub fn balance_of_key(who: AccountId) -> Vec<u8> {
@@ -338,7 +323,7 @@
 		None => storage::unhashed::kill(well_known_keys::CHANGES_TRIE_CONFIG),
 	}
 	<NewChangesTrieConfig>::put(new_config);
-	Ok(ApplyOutcome::Success)
+	Ok(Ok(()))
 }
 
 #[cfg(feature = "std")]
@@ -430,8 +415,7 @@
 
 	#[test]
 	fn block_import_works_wasm() {
-		block_import_works(|b, ext| {
-			let mut ext = ext.ext();
+		block_import_works(|b, ext| ext.with_ext(|mut ext| {
 			executor().call::<_, NeverNativeValue, fn() -> _>(
 				&mut ext,
 				"Core_execute_block",
@@ -439,7 +423,7 @@
 				false,
 				None,
 			).0.unwrap();
-		})
+		}))
 	}
 
 	fn block_import_with_transaction_works<F>(block_executor: F)
@@ -523,8 +507,7 @@
 
 	#[test]
 	fn block_import_with_transaction_works_wasm() {
-		block_import_with_transaction_works(|b, ext| {
-			let mut ext = ext.ext();
+		block_import_with_transaction_works(|b, ext| ext.with_ext(|mut ext| {
 			executor().call::<_, NeverNativeValue, fn() -> _>(
 				&mut ext,
 				"Core_execute_block",
@@ -532,6 +515,6 @@
 				false,
 				None,
 			).0.unwrap();
-		})
+		}))
 	}
 }