--- conflicted
+++ resolved
@@ -322,12 +322,7 @@
 		let mut ext = Ext::new(
 			&mut overlay,
 			&state,
-<<<<<<< HEAD
 			changes_trie_state.as_ref(),
-			NeverOffchainExt::new(),
-=======
-			self.backend.changes_trie_storage(),
->>>>>>> 2980dcf3
 			None,
 		);
 		let version = self.executor.runtime_version(&mut ext);
@@ -357,15 +352,11 @@
 		(S::Transaction, <Blake2Hasher as Hasher>::Out),
 		Option<ChangesTrieTransaction<Blake2Hasher, NumberFor<Block>>>,
 	)> {
-<<<<<<< HEAD
 		let changes_trie_state = backend::changes_tries_state_at_block::<Block, _>(
 			state_block,
 			self.backend.changes_trie_storage(),
 		)?;
-		state_machine::new(
-=======
 		StateMachine::new(
->>>>>>> 2980dcf3
 			state,
 			changes_trie_state,
 			side_effects_handler,
@@ -394,7 +385,7 @@
 		method: &str,
 		call_data: &[u8]
 	) -> Result<(Vec<u8>, StorageProof), error::Error> {
-		state_machine::prove_execution_on_trie_backend(
+		state_machine::prove_execution_on_trie_backend::<_, _, NumberFor<Block>, _>(
 			trie_state,
 			overlay,
 			&self.executor,
