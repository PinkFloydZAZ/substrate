--- conflicted
+++ resolved
@@ -548,12 +548,8 @@
 		);
 
 		self.db_updates = transaction;
-<<<<<<< HEAD
 		self.changes_trie_config_update = Some(changes_trie_config);
-
-=======
 		self.commit_state = true;
->>>>>>> 116bba68
 		Ok(root)
 	}
 
@@ -759,35 +755,12 @@
 		inmem
 	}
 
-<<<<<<< HEAD
-=======
 	/// Returns total numbet of blocks (headers) in the block DB.
 	#[cfg(feature = "test-helpers")]
 	pub fn blocks_count(&self) -> u64 {
 		self.blockchain.db.iter(columns::HEADER).count() as u64
 	}
 
-	/// Read (from storage or cache) changes trie config.
-	///
-	/// Currently changes tries configuration is set up once (at genesis) and could not
-	/// be changed. Thus, we'll actually read value once and then just use cached value.
-	fn changes_trie_config(&self, block: Block::Hash) -> ClientResult<Option<ChangesTrieConfiguration>> {
-		let mut cached_changes_trie_config = self.changes_trie_config.lock();
-		match cached_changes_trie_config.clone() {
-			Some(cached_changes_trie_config) => Ok(cached_changes_trie_config),
-			None => {
-				use client::backend::Backend;
-				let changes_trie_config = self
-					.state_at(BlockId::Hash(block))?
-					.storage(well_known_keys::CHANGES_TRIE_CONFIG)?
-					.and_then(|v| Decode::decode(&mut &*v).ok());
-				*cached_changes_trie_config = Some(changes_trie_config.clone());
-				Ok(changes_trie_config)
-			},
-		}
-	}
-
->>>>>>> 116bba68
 	/// Handle setting head within a transaction. `route_to` should be the last
 	/// block that existed in the database. `best_to` should be the best block
 	/// to be set.
